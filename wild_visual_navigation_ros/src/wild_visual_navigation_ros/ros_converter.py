import cv2
from geometry_msgs.msg import Pose
from nav_msgs.msg import Odometry
from sensor_msgs.msg import Image, CompressedImage
from cv_bridge import CvBridge

from liegroups.torch import SO3, SE3
import numpy as np
import torch
import torchvision.transforms as transforms
from pytictac import Timer
CV_BRIDGE = CvBridge()
TO_TENSOR = transforms.ToTensor()
TO_PIL_IMAGE = transforms.ToPILImage()
BASE_DIM = 7 + 6  # pose + twist


def robot_state_to_torch(robot_state, device="cpu"):
    assert isinstance(robot_state, Odometry)

    # preallocate torch state
    torch_state = torch.zeros(BASE_DIM, dtype=torch.float32).to(device)
    state_labels = []

    # Base
    # Pose
    state_labels.extend(["tx", "ty", "tz", "qx", "qy", "qz", "qw"])
    torch_state[0] = robot_state.pose.pose.position.x
    torch_state[1] = robot_state.pose.pose.position.y
    torch_state[2] = robot_state.pose.pose.position.z
    torch_state[3] = robot_state.pose.pose.orientation.x
    torch_state[4] = robot_state.pose.pose.orientation.y
    torch_state[5] = robot_state.pose.pose.orientation.z
    torch_state[6] = robot_state.pose.pose.orientation.w

    # Twist
    state_labels.extend(["vx", "vy", "vz", "wx", "wy", "wz"])
    torch_state[7] = robot_state.twist.twist.linear.x
    torch_state[8] = robot_state.twist.twist.linear.y
    torch_state[9] = robot_state.twist.twist.linear.z
    torch_state[10] = robot_state.twist.twist.angular.x
    torch_state[11] = robot_state.twist.twist.angular.y
    torch_state[12] = robot_state.twist.twist.angular.z

    return torch_state, state_labels


def wvn_robot_state_to_torch(robot_state, device="cpu"):
    # TODO this should export a SE(3) pose, a R3 twist, a latent, and the labels
    vector_state = [x for x in robot_state.states if x.name == "vector_state"][0]
    # torch_state = torch.zeros(BASE_DIM + ANYMAL_DIM, dtype=torch.float32).to(device)
    torch_state = torch.FloatTensor(vector_state.values).to(device)
    return torch_state, vector_state.labels


def twist_stamped_to_torch(twist, components: list = ["vx", "vy", "vz", "wx", "wy", "wz"], device="cpu"):
    N = len(components)
    torch_twist = torch.zeros(N).to(device)
    i = 0
    if "vx" in components:
        torch_twist[i] = twist.twist.linear.x
        i += 1
    if "vy" in components:
        torch_twist[i] = twist.twist.linear.y
        i += 1
    if "vz" in components:
        torch_twist[i] = twist.twist.linear.z
        i += 1
    if "wx" in components:
        torch_twist[i] = twist.twist.angular.x
        i += 1
    if "wy" in components:
        torch_twist[i] = twist.twist.angular.y
        i += 1
    if "wz" in components:
        torch_twist[i] = twist.twist.angular.z
        i += 1
    return torch_twist


def ros_cam_info_to_tensors(caminfo_msg, device="cpu"):
    K = torch.eye(4, dtype=torch.float32).to(device)
    K[:3, :3] = torch.FloatTensor(caminfo_msg.K).reshape(3, 3)
    K = K.unsqueeze(0)
    H = caminfo_msg.height  # torch.IntTensor([caminfo_msg.height]).to(device)
    W = caminfo_msg.width   # torch.IntTensor([caminfo_msg.width]).to(device)
    return K, H, W


def ros_pose_to_torch(ros_pose, device="cpu"):
    q = torch.FloatTensor(
        [ros_pose.orientation.x, ros_pose.orientation.y, ros_pose.orientation.z, ros_pose.orientation.w]
    )
    t = torch.FloatTensor([ros_pose.position.x, ros_pose.position.y, ros_pose.position.z])
    return SE3(SO3.from_quaternion(q, ordering="xyzw"), t).as_matrix().to(device)


def ros_tf_to_torch(tf_pose, device="cpu"):
    assert len(tf_pose) == 2
    assert isinstance(tf_pose, tuple)
    if tf_pose[0] is None:
        return False, None
    t = torch.FloatTensor(tf_pose[0])
    q = torch.FloatTensor(tf_pose[1])
    return True, SE3(SO3.from_quaternion(q, ordering="xyzw"), t).as_matrix().to(device)


def ros_image_to_torch(ros_img, desired_encoding="rgb8", device="cpu"):
    if type(ros_img).__name__ is "_sensor_msgs__Image" or isinstance(ros_img, Image):
        np_image = CV_BRIDGE.imgmsg_to_cv2(ros_img, desired_encoding=desired_encoding)

    elif type(ros_img).__name__ is "_sensor_msgs__CompressedImage" or isinstance(ros_img, CompressedImage):
        np_arr = np.fromstring(ros_img.data, np.uint8)
        np_image = cv2.imdecode(np_arr, cv2.IMREAD_COLOR)
        if "bgr" in ros_img.format:
            np_image = cv2.cvtColor(np_image, cv2.COLOR_BGR2RGB)

    else:
        raise ValueError("Image message type is not implemented.")
<<<<<<< HEAD

=======
        
>>>>>>> e7e5e69f
    return TO_TENSOR(np_image).to(device)


def torch_to_ros_image(torch_img, desired_encoding="rgb8"):
    """

    Args:
        torch_img (torch.tensor, shape=(C,H,W)): Image to convert to ROS message
        desired_encoding (str, optional): _description_. Defaults to "rgb8".

    Returns:
        _type_: _description_
    """

    np_img = np.array(TO_PIL_IMAGE(torch_img.cpu()))
    ros_img = CV_BRIDGE.cv2_to_imgmsg(np_img, encoding=desired_encoding)
    return ros_img


def numpy_to_ros_image(np_img, desired_encoding="rgb8"):
    """

    Args:
        np_img (np.array): Image to convert to ROS message
        desired_encoding (str, optional): _description_. Defaults to "rgb8".

    Returns:
        _type_: _description_
    """
    ros_image = CV_BRIDGE.cv2_to_imgmsg(np_img, encoding=desired_encoding)
    return ros_image


def torch_to_ros_pose(torch_pose):
    q = SO3.from_matrix(torch_pose[:3, :3].cpu(), normalize=True).to_quaternion(ordering="xyzw")
    t = torch_pose[:3, 3].cpu()
    pose = Pose()
    pose.orientation.x = q[0]
    pose.orientation.y = q[1]
    pose.orientation.z = q[2]
    pose.orientation.w = q[3]
    pose.position.x = t[0]
    pose.position.y = t[1]
    pose.position.z = t[2]

    return pose<|MERGE_RESOLUTION|>--- conflicted
+++ resolved
@@ -117,11 +117,6 @@
 
     else:
         raise ValueError("Image message type is not implemented.")
-<<<<<<< HEAD
-
-=======
-        
->>>>>>> e7e5e69f
     return TO_TENSOR(np_image).to(device)
 
 
