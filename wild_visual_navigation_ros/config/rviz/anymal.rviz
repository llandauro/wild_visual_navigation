--- conflicted
+++ resolved
@@ -754,15 +754,9 @@
       Invert Z Axis: false
       Name: Current View
       Near Clip Distance: 0.009999999776482582
-<<<<<<< HEAD
-      Pitch: 0.3903965950012207
-      Target Frame: base
-      Yaw: 5.338602066040039
-=======
       Pitch: -0.0896032452583313
       Target Frame: base
       Yaw: 6.123600006103516
->>>>>>> 280998a7
     Saved: ~
 Window Geometry:
   Displays:
