# Input topics
robot_state_topic: "/wild_visual_navigation_node/robot_state"
desired_twist_topic: "/motion_reference/command_twist"
#desired_twist_topic: "/log/state/desiredRobotTwist"

camera_topics:
  front:
    image_topic: "/alphasense_driver_ros/cam4/debayered"
    info_topic: "/alphasense_driver_ros/cam4/camera_info"
    use_for_training: true
  # left:
  #   image_topic: "/alphasense_driver_ros/cam3/debayered"
  #   info_topic: "/alphasense_driver_ros/cam3/camera_info"
  #   use_for_training: false
  # right:
  #   image_topic: "/alphasense_driver_ros/cam5/debayered"
  #   info_topic: "/alphasense_driver_ros/cam5/camera_info"
  #   use_for_training: false


# Relevant frames
fixed_frame: odom
base_frame: base
footprint_frame: footprint

# Robot size
robot_length: 0.8
robot_width: 0.4
robot_height: 0.3

# Robot specs
robot_max_velocity: 0.8

# Traversability estimation params
traversability_radius: 10.0 # meters
image_graph_dist_thr: 0.2 # meters
proprio_graph_dist_thr: 0.1 # meters
network_input_image_height: 128 # 448
network_input_image_width: 128 # 448
segmentation_type: "slic"
feature_type: "dino"
<<<<<<< HEAD
dino_patch_size: 16 # DINO only
confidence_std_factor: 1.0
scale_traversability: True
scale_traversability_max_fpr: 0.15
min_samples_for_training: 5

# Map params
map_resolution: 0.1 # meters
map_size: 128 # centimeters

# Optical flow params
optical_flow_estimator_type: "none"
=======
dino_patch_size: 8 # 8 or 16; 8 is finer
slic_num_components: 100
dino_dim: 384 # 90 or 384; 384 is better
confidence_std_factor: 4.0
scale_traversability: False  # This parameter needs to be false when using the anomaly detection model
scale_traversability_max_fpr: 0.25
min_samples_for_training: 5
prediction_per_pixel: True
traversability_threshold: 0.55
clip_to_binary: False
>>>>>>> e7e5e69f

# Supervision Generator
untraversable_thr: 0.01

mission_name: "test"
mission_timestamp: True

# Threads
image_callback_rate: 10 # hertz
proprio_callback_rate: 4 # hertz
learning_thread_rate: 10 # hertz
logging_thread_rate: 2 # hertz
status_thread_rate: 0.5 # hertz

# Runtime options
device: "cuda"
mode: "debug" # check out comments in the class WVNMode
colormap: "RdYlBu"

print_image_callback_time: false
print_proprio_callback_time: false
log_time: false
log_memory: false
log_confidence: true
verbose: false
debug_supervision_node_index_from_last: 10
use_debug_for_desired: false

use_debug_for_desired: true
extraction_store_folder:  /home/rschmid/RosBags/output/6
exp: "nan"
use_binary_only: true
supervision_projection_mode: "map"<|MERGE_RESOLUTION|>--- conflicted
+++ resolved
@@ -39,20 +39,6 @@
 network_input_image_width: 128 # 448
 segmentation_type: "slic"
 feature_type: "dino"
-<<<<<<< HEAD
-dino_patch_size: 16 # DINO only
-confidence_std_factor: 1.0
-scale_traversability: True
-scale_traversability_max_fpr: 0.15
-min_samples_for_training: 5
-
-# Map params
-map_resolution: 0.1 # meters
-map_size: 128 # centimeters
-
-# Optical flow params
-optical_flow_estimator_type: "none"
-=======
 dino_patch_size: 8 # 8 or 16; 8 is finer
 slic_num_components: 100
 dino_dim: 384 # 90 or 384; 384 is better
@@ -63,7 +49,9 @@
 prediction_per_pixel: True
 traversability_threshold: 0.55
 clip_to_binary: False
->>>>>>> e7e5e69f
+# Map params
+map_resolution: 0.1 # meters
+map_size: 128 # centimeters
 
 # Supervision Generator
 untraversable_thr: 0.01
