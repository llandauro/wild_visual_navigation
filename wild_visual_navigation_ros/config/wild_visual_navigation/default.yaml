--- conflicted
+++ resolved
@@ -20,15 +20,9 @@
 traversability_radius: 5.0 # meters
 image_graph_dist_thr: 0.2 # meters
 proprio_graph_dist_thr: 0.1 # meters
-<<<<<<< HEAD
-network_input_image_height: 448 # 448
-network_input_image_width: 448 # 448
-segmentation_type: "slic"
-=======
 network_input_image_height: 224 # 448
 network_input_image_width: 224 # 448
 segmentation_type: "random"
->>>>>>> 9eb6b26f
 feature_type: "dino"
 dino_patch_size: 16 # DINO only
 confidence_std_factor: 4.0
