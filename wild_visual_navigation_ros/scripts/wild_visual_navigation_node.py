from wild_visual_navigation import WVN_ROOT_DIR
from wild_visual_navigation.image_projector import ImageProjector
from wild_visual_navigation.supervision_generator import SupervisionGenerator
from wild_visual_navigation.traversability_estimator import TraversabilityEstimator
from wild_visual_navigation.traversability_estimator import MissionNode, ProprioceptionNode
import wild_visual_navigation_ros.ros_converter as rc
from wild_visual_navigation.utils import accumulate_time
from wild_visual_navigation_msgs.msg import RobotState, SystemState
from wild_visual_navigation_msgs.srv import SaveLoadData, SaveLoadDataResponse
from std_srvs.srv import SetBool
from wild_visual_navigation.utils import SystemLevelTimer, SystemLevelContextTimer
from wild_visual_navigation.utils import SystemLevelGpuMonitor, accumulate_memory
from wild_visual_navigation.utils import WVNMode
from wild_visual_navigation.cfg import ExperimentParams
from wild_visual_navigation.utils import override_params
from wild_visual_navigation.learning.utils import load_yaml, load_env, create_experiment_folder
from geometry_msgs.msg import PoseStamped, Point, TwistStamped
from nav_msgs.msg import Path
from sensor_msgs.msg import Image, CameraInfo, CompressedImage
from std_msgs.msg import ColorRGBA, Float32, Float32MultiArray
from threading import Thread
from visualization_msgs.msg import Marker
import message_filters
import os
import rospy
import seaborn as sns
import tf
import torch
import numpy as np
from typing import Optional
import traceback

if torch.cuda.is_available():
    torch.cuda.empty_cache()


class WvnRosInterface:
    def __init__(self):
        rospy.on_shutdown(self.shutdown_callback)

        # Timers to control the rate of the publishers
        self.last_image_ts = rospy.get_time()
        self.last_proprio_ts = rospy.get_time()

        # Read params
        self.read_params()

        # Visualization
        self.color_palette = sns.color_palette(self.colormap, as_cmap=True)

        # Setup Mission Folder
        create_experiment_folder(self.params, load_env())

        # Initialize traversability estimator
        self.traversability_estimator = TraversabilityEstimator(
            params=self.params,
            device=self.device,
            image_size=self.network_input_image_height,  # Note: we assume height == width
            segmentation_type=self.segmentation_type,
            feature_type=self.feature_type,
            max_distance=self.traversability_radius,
            image_distance_thr=self.image_graph_dist_thr,
            proprio_distance_thr=self.proprio_graph_dist_thr,
            optical_flow_estimator_type=self.optical_flow_estimator_type,
            mode=self.mode,
            extraction_store_folder=self.extraction_store_folder,
            patch_size=self.dino_patch_size,
        )

        # Initialize traversability generator to process velocity commands
        self.supervision_generator = SupervisionGenerator(
            self.device,
            kf_process_cov=0.1,
            kf_meas_cov=10,
            kf_outlier_rejection="huber",
            kf_outlier_rejection_delta=0.5,
            sigmoid_slope=20,
            sigmoid_cutoff=0.25,  # 0.2
            untraversable_thr=self.untraversable_thr,  # 0.1
            time_horizon=0.05,
        )
        # Initialize camera handler for subscription/publishing
        self.camera_handler = {}

        # Setup ros
        self.setup_ros(setup_fully=self.mode != WVNMode.EXTRACT_LABELS)

        # Setup Timer if needed
        if self.print_image_callback_time or self.print_proprio_callback_time or self.log_time:
            self.timer = SystemLevelTimer(
                objects=[
                    self,
                    self.traversability_estimator,
                    self.traversability_estimator._visualizer,
                    self.supervision_generator,
                ],
                names=["WVN", "TraversabilityEstimator", "Visualizer", "SupervisionGenerator"],
                step_reference=[self.step],
                time_reference=[self.step_time],
            )
            self.gpu_monitor = SystemLevelGpuMonitor(
                objects=[
                    self,
                    self.traversability_estimator,
                    self.traversability_estimator._visualizer,
                    self.supervision_generator,
                ],
                names=["wvn", "traversability_estimator", "visualizer", "supervision_generator"],
                enabled=True,
                device=self.device,
                store_samples=True,
            )
        else:
            # Turn off all timing
            self.slt_not_time = True
            self.traversability_estimator.slt_not_time = True
            self.traversability_estimator._visualizer.slt_not_time = True
            self.supervision_generator.slt_not_time = True

        # Launch processes
        print("─" * 80)
        print("Launching [learning] thread")
        if self.mode != WVNMode.EXTRACT_LABELS:
            self.learning_thread_loop_running = True
            self.learning_thread = Thread(target=self.learning_thread_loop, name="learning")
            self.learning_thread.start()
        print("[WVN] System ready")

    def shutdown_callback(self):
        # Write stuff to files
<<<<<<< HEAD
        output_folder = "/tmp"
        print(f"Saving gpu stats to {output_folder}...", end="")
        self.gpu_monitor.store(output_folder)
        print("done")

    def __del__(self):
        """Destructor
        Joins all the running threads
        """
        # Join threads
=======
        print("Shutdown callback called")
>>>>>>> bb27e6f2
        if self.mode != WVNMode.EXTRACT_LABELS:
            self.learning_thread_loop_running = False
            self.learning_thread.join()

<<<<<<< HEAD
    @accumulate_memory
=======
        if self.log_time:
            self.timer.store(folder=self.params.general.model_path)

>>>>>>> bb27e6f2
    @accumulate_time
    def learning_thread_loop(self):
        """This implements the main thread that runs the training procedure
        We can only set the rate using rosparam
        """
        # Set rate
        rate = rospy.Rate(self.learning_thread_rate)

        # Main loop
        while self.learning_thread_loop_running:
            # Optimize model
            res = self.traversability_estimator.train()

            if self.step != self.traversability_estimator.step:
                self.step_time = rospy.get_time()
                self.step = self.traversability_estimator.step

            # Publish loss
            system_state = SystemState()
            for k in res.keys():
                if hasattr(system_state, k):
                    setattr(system_state, k, res[k])

            system_state.pause_learning = self.traversability_estimator.pause_learning
            system_state.mode = self.mode.value
            self.pub_system_state.publish(system_state)

            rate.sleep()

    @accumulate_time
    def read_params(self):
        """Reads all the parameters from the parameter server"""
        # Topics
<<<<<<< HEAD
        self.robot_state_topic = rospy.get_param("~robot_state_topic", "/wild_visual_navigation_node/robot_state")
        self.desired_twist_topic = rospy.get_param("~desired_twist_topic", "/log/state/desiredRobotTwist")
        self.camera_topics = rospy.get_param("~camera_topics", "camera_topics")
=======
        self.robot_state_topic = rospy.get_param("~robot_state_topic")
        self.desired_twist_topic = rospy.get_param("~desired_twist_topic")
        self.camera_topics = rospy.get_param("~camera_topics")
        # self.image_topic = rospy.get_param("~image_topic", "/alphasense_driver_ros/cam4/debayered")
        # self.info_topic = rospy.get_param("~camera_info_topic", "/alphasense_driver_ros/cam4/camera_info")
>>>>>>> bb27e6f2

        # Frames
        self.fixed_frame = rospy.get_param("~fixed_frame")
        self.base_frame = rospy.get_param("~base_frame")
        self.camera_frame = rospy.get_param("~camera_frame")
        self.footprint_frame = rospy.get_param("~footprint_frame")

        # Robot size and specs
        self.robot_length = rospy.get_param("~robot_length")
        self.robot_width = rospy.get_param("~robot_width")
        self.robot_height = rospy.get_param("~robot_height")

        # Traversability estimation params
        self.traversability_radius = rospy.get_param("~traversability_radius")
        self.image_graph_dist_thr = rospy.get_param("~image_graph_dist_thr")
        self.proprio_graph_dist_thr = rospy.get_param("~proprio_graph_dist_thr")
        self.network_input_image_height = rospy.get_param("~network_input_image_height")
        self.network_input_image_width = rospy.get_param("~network_input_image_width")
        self.segmentation_type = rospy.get_param("~segmentation_type")
        self.feature_type = rospy.get_param("~feature_type")
        self.dino_patch_size = rospy.get_param("~dino_patch_size")

        # Supervision Generator
        self.robot_max_velocity = rospy.get_param("~robot_max_velocity")
        self.untraversable_thr = rospy.get_param("~untraversable_thr")

        # Optical flow params
        self.optical_flow_estimator_type = rospy.get_param("~optical_flow_estimator_type")

        # Threads
        self.image_callback_rate = rospy.get_param("~image_callback_rate")  # hertz
        self.proprio_callback_rate = rospy.get_param("~proprio_callback_rate")  # hertz
        self.learning_thread_rate = rospy.get_param("~learning_thread_rate")  # hertz

        # Data storage
        self.mission_name = rospy.get_param("~mission_name")
        self.mission_timestamp = rospy.get_param("~mission_timestamp")

        # Print timings
        self.print_image_callback_time = rospy.get_param("~print_image_callback_time")
        self.print_proprio_callback_time = rospy.get_param("~print_proprio_callback_time")
        self.log_time = rospy.get_param("~log_time")

        # Select mode: # debug, online, extract_labels
        self.use_debug_for_desired = rospy.get_param("~use_debug_for_desired")
        self.mode = WVNMode.from_string(rospy.get_param("~mode", "debug"))
        self.extraction_store_folder = rospy.get_param("~extraction_store_folder")

        # Parse operation modes
        if self.mode == WVNMode.ONLINE:
            print("\nWARNING: online_mode enabled. The graph will not store any debug/training data such as images\n")

        elif self.mode == WVNMode.EXTRACT_LABELS:
            self.image_callback_rate = 3
            self.proprio_callback_rate = 4
            self.optical_flow_estimator_type = False
            self.image_graph_dist_thr = 0.2
            self.proprio_graph_dist_thr = 0.1

            os.makedirs(os.path.join(self.extraction_store_folder, "image"), exist_ok=True)
            os.makedirs(os.path.join(self.extraction_store_folder, "supervision_mask"), exist_ok=True)

        # Experiment file
        exp_file = rospy.get_param("~exp")

        # Torch device
        self.device = rospy.get_param("~device")

        # Visualization
        self.colormap = rospy.get_param("~colormap")

        # Initialize traversability esimator parameters
        self.params = ExperimentParams()
        if exp_file != "nan":
            exp_override = load_yaml(os.path.join(WVN_ROOT_DIR, "cfg/exp", exp_file))
            self.params = override_params(self.params, exp_override)

        self.params.general.name = self.mission_name
        self.params.general.timestamp = self.mission_timestamp
        self.step = -1
        self.step_time = rospy.get_time()

    def setup_rosbag_replay(self, tf_listener):
        self.tf_listener = tf_listener

    def setup_ros(self, setup_fully=True):
        """Main function to setup ROS-related stuff: publishers, subscribers and services"""
        if setup_fully:
            # Initialize TF listener
            self.tf_listener = tf.TransformListener()

            # Robot state callback
            robot_state_sub = message_filters.Subscriber(self.robot_state_topic, RobotState)
            cache1 = message_filters.Cache(robot_state_sub, 1)
            desired_twist_sub = message_filters.Subscriber(self.desired_twist_topic, TwistStamped)
            cache2 = message_filters.Cache(desired_twist_sub, 1)

            self.robot_state_sub = message_filters.ApproximateTimeSynchronizer(
                [robot_state_sub, desired_twist_sub], queue_size=10, slop=0.1
            )

            print("Start waiting for RobotState topic being published!")
            rospy.wait_for_message(self.robot_state_topic, RobotState)
            print("Start waiting for TwistStamped topic being published!")
            rospy.wait_for_message(self.desired_twist_topic, TwistStamped)

            self.robot_state_sub.registerCallback(self.robot_state_callback)

            # Image callback
            for cam in self.camera_topics:
                # Initialize camera handler for given cam
                self.camera_handler[cam] = {}
                # Store camera name
                self.camera_topics[cam]["name"] = cam
                # Set subscribers
                base_topic = self.camera_topics[cam]["image_topic"].replace("/compressed", "")
                is_compressed = self.camera_topics[cam]["image_topic"] != base_topic
                if is_compressed:
                    image_sub = message_filters.Subscriber(self.camera_topics[cam]["image_topic"], CompressedImage)
                else:
                    image_sub = message_filters.Subscriber(self.camera_topics[cam]["image_topic"], Image)

                info_sub = message_filters.Subscriber(self.camera_topics[cam]["info_topic"], CameraInfo)
                sync = message_filters.ApproximateTimeSynchronizer([image_sub, info_sub], queue_size=2, slop=0.1)
                sync.registerCallback(self.image_callback, self.camera_topics[cam])
                self.camera_handler[cam]["image_sub"] = image_sub
                self.camera_handler[cam]["info_sub"] = info_sub
                self.camera_handler[cam]["sync"] = sync

                # Set publishers
                input_pub = rospy.Publisher(f"/wild_visual_navigation_node/{cam}/image_input", Image, queue_size=10)
                trav_pub = rospy.Publisher(f"/wild_visual_navigation_node/{cam}/traversability", Image, queue_size=10)
                conf_pub = rospy.Publisher(f"/wild_visual_navigation_node/{cam}/confidence", Image, queue_size=10)
                info_pub = rospy.Publisher(f"/wild_visual_navigation_node/{cam}/camera_info", CameraInfo, queue_size=10)
                self.camera_handler[cam]["input_pub"] = input_pub
                self.camera_handler[cam]["trav_pub"] = trav_pub
                self.camera_handler[cam]["conf_pub"] = conf_pub
                self.camera_handler[cam]["info_pub"] = info_pub

                if self.mode == WVNMode.DEBUG:
                    # Debugging publishers
                    last_image_labeled_pub = rospy.Publisher(
                        f"/wild_visual_navigation_node/{cam}/debug/last_node_image_labeled", Image, queue_size=10
                    )
                    last_image_mask_pub = rospy.Publisher(
                        f"/wild_visual_navigation_node/{cam}/debug/last_node_image_mask", Image, queue_size=10
                    )
                    last_image_trav_pub = rospy.Publisher(
                        f"/wild_visual_navigation_node/{cam}/debug/last_image_traversability", Image, queue_size=10
                    )
                    last_image_conf_pub = rospy.Publisher(
                        f"/wild_visual_navigation_node/{cam}/debug/last_image_confidence", Image, queue_size=10
                    )
                    self.camera_handler[cam]["debug"] = {}
                    self.camera_handler[cam]["debug"]["image_labeled"] = last_image_labeled_pub
                    self.camera_handler[cam]["debug"]["image_mask"] = last_image_mask_pub
                    self.camera_handler[cam]["debug"]["image_trav"] = last_image_trav_pub
                    self.camera_handler[cam]["debug"]["image_conf"] = last_image_conf_pub

        # 3D outputs
        self.pub_debug_proprio_graph = rospy.Publisher(
            "/wild_visual_navigation_node/proprioceptive_graph", Path, queue_size=10
        )
        self.pub_mission_graph = rospy.Publisher("/wild_visual_navigation_node/mission_graph", Path, queue_size=10)
        self.pub_graph_footprints = rospy.Publisher(
            "/wild_visual_navigation_node/graph_footprints", Marker, queue_size=10
        )
        # 1D outputs
        self.pub_instant_traversability = rospy.Publisher(
            "/wild_visual_navigation_node/instant_traversability", Float32, queue_size=10
        )
        self.pub_system_state = rospy.Publisher("/wild_visual_navigation_node/system_state", SystemState, queue_size=10)

        # Services
        # Like, reset graph or the like
        self.save_graph_service = rospy.Service("~save_graph", SaveLoadData, self.save_graph_callback)
        self.save_pickle_service = rospy.Service("~save_pickle", SaveLoadData, self.save_pickle_callback)
        self.save_checkpt_service = rospy.Service("~save_checkpoint", SaveLoadData, self.save_checkpoint_callback)
        self.load_checkpt_service = rospy.Service("~load_checkpoint", SaveLoadData, self.load_checkpoint_callback)

        self.pause_learning_service = rospy.Service("~pause_learning", SetBool, self.pause_learning_callback)

    def pause_learning_callback(self, req):
        """Start and stop the network training"""
        prev_state = self.traversability_estimator.pause_learning
        self.traversability_estimator.pause_learning = req.data
        if not req.data and prev_state:
            message = "Resume training!"
        elif req.data and prev_state:
            message = "Training was already paused!"
        elif not req.data and not prev_state:
            message = "Training was already running!"
        elif req.data and not prev_state:
            message = "Pause training!"
        message += f" Updated the network for {self.traversability_estimator.step} steps"

        return True, message

    @accumulate_time
    def save_graph_callback(self, req):
        """Service call to store the mission graph as a dataset

        Args:
            req (SaveLoadDataRequest): SaveLoadData obejct with the request

        Returns:
            res (SaveLoadDataResponse): Status of the request
        """
        if req.path == "" or req.mission_name == "":
            return SaveLoadDataResponse(
                success=False,
                message=f"Either output_path [{req.path}] or mission_name [{req.mission_name}] is empty. Please check and try again",
            )

        mission_path = os.path.join(req.path, req.mission_name)
        t = Thread(target=self.traversability_estimator.save_graph, args=(mission_path,))
        t.start()
        t.join()
        return SaveLoadDataResponse(success=True, message=f"Graph saved in {mission_path}")

    @accumulate_time
    def save_pickle_callback(self, req):
        """Service call to store the traversability estimator instance as a pickle file

        Args:
            req (TriggerRequest): Trigger request service
        """
        if req.path == "" or req.mission_name == "":
            return SaveLoadDataResponse(
                success=False,
                message=f"Either path [{req.path}] or mission_name [{req.mission_name}] is empty. Please check and try again",
            )

        mission_path = os.path.join(req.path, req.mission_name)
        pickle_file = "traversability_estimator.pickle"
        self.traversability_estimator.save(mission_path, pickle_file)
        return SaveLoadDataResponse(success=True, message=f"Pickle [{pickle_file}] saved in {mission_path}")

    @accumulate_time
    def save_checkpoint_callback(self, req):
        """Service call to store the learned model

        Args:
            req (TriggerRequest): Trigger request service
        """
        if req.path == "" or req.mission_name == "":
            return SaveLoadDataResponse(
                success=False,
                message=f"Either path [{req.path}] or mission_name [{req.mission_name}] is empty. Please check and try again",
            )

        mission_path = os.path.join(req.path, req.mission_name)
        checkpoint_file = "model_checkpoint.pt"
        self.traversability_estimator.save_checkpoint(mission_path, checkpoint_file)
        return SaveLoadDataResponse(success=True, message=f"Checkpoint [{checkpoint_file}] saved in {mission_path}")

    def load_checkpoint_callback(self, req):
        """Service call to load a learned model

        Args:
            req (TriggerRequest): Trigger request service
        """
        if req.path == "" or req.mission_name == "":
            return SaveLoadDataResponse(
                success=False,
                message=f"Either path [{req.path}] or mission_name [{req.mission_name}] is empty. Please check and try again",
            )

        mission_path = os.path.join(req.path, req.mission_name)
        checkpoint_file = "model_checkpoint.pt"
        self.traversability_estimator.load_checkpoint(mission_path, checkpoint_file)
        return SaveLoadDataResponse(success=True, message=f"Checkpoint [{checkpoint_file}] loaded successfully")

    @accumulate_time
    def query_tf(self, parent_frame: str, child_frame: str, stamp: Optional[rospy.Time] = None):
        """Helper function to query TFs

        Args:
            parent_frame (str): Frame of the parent TF
            child_frame (str): Frame of the child
        """

        if stamp is None:
            stamp = rospy.Time(0)
        # Wait for required tfs - Only done if we are not extracting labels
        if self.mode != WVNMode.EXTRACT_LABELS:
            try:
                self.tf_listener.waitForTransform(parent_frame, child_frame, stamp, rospy.Duration(1.0))
            except Exception as e:
                print("Error in querry tf: ", e)
                return (None, None)

        try:
            (trans, rot) = self.tf_listener.lookupTransform(parent_frame, child_frame, stamp)
            return (trans, rot)
        except Exception as e:
            print("Error in querry tf: ", e)
            # (tf.LookupException, tf.ConnectivityException, tf.ExtrapolationException): avoid all errors
            rospy.logwarn(f"Couldn't get between {parent_frame} and {child_frame}")
            return (None, None)

    @accumulate_memory
    @accumulate_time
    def robot_state_callback(self, state_msg, desired_twist_msg: TwistStamped):
        """Main callback to process proprioceptive info (robot state)

        Args:
            state_msg (wild_visual_navigation_msgs/RobotState): Robot state message
            desired_twist_msg (geometry_msgs/TwistStamped): Desired twist message
        """
        try:
            ts = state_msg.header.stamp.to_sec()
            if abs(ts - self.last_proprio_ts) < 1.0 / self.proprio_callback_rate:
                return
            self.last_propio_ts = ts

            # Query transforms from TF
            suc, pose_base_in_world = rc.ros_tf_to_torch(
                self.query_tf(self.fixed_frame, self.base_frame, state_msg.header.stamp), device=self.device
            )
            if not suc:
                return

            suc, pose_footprint_in_base = rc.ros_tf_to_torch(
                self.query_tf(self.base_frame, self.footprint_frame, state_msg.header.stamp), device=self.device
            )
            if not suc:
                return

            # The footprint requires a correction: we use the same orientation as the base
            pose_footprint_in_base[:3, :3] = torch.eye(3, device=self.device)

            # Convert state to tensor
            proprio_tensor, proprio_labels = rc.wvn_robot_state_to_torch(state_msg, device=self.device)
            current_twist_tensor = rc.twist_stamped_to_torch(state_msg.twist, device=self.device)
            desired_twist_tensor = rc.twist_stamped_to_torch(desired_twist_msg, device=self.device)

            # Update traversability
            traversability, traversability_var, is_untraversable = self.supervision_generator.update_velocity_tracking(
                current_twist_tensor, desired_twist_tensor, velocities=["vx", "vy"]
            )

            # Create proprioceptive node for the graph
            proprio_node = ProprioceptionNode(
                timestamp=ts,
                pose_base_in_world=pose_base_in_world,
                pose_footprint_in_base=pose_footprint_in_base,
                twist_in_base=current_twist_tensor,
                desired_twist_in_base=desired_twist_tensor,
                width=self.robot_width,
                length=self.robot_length,
                height=self.robot_width,
                proprioception=proprio_tensor,
                traversability=traversability,
                traversability_var=traversability_var,
                is_untraversable=is_untraversable,
            )

            # Add node to the graph
            self.traversability_estimator.add_proprio_node(proprio_node)

            if self.mode == WVNMode.DEBUG or self.mode == WVNMode.ONLINE:
                self.visualize_proprioception()

            if self.print_proprio_callback_time:
                print(self.timer)

        except Exception as e:
            traceback.print_exc()
            print("error state callback", e)

    @accumulate_memory
    @accumulate_time
    def image_callback(self, image_msg: Image, info_msg: CameraInfo, camera_options: dict):
        """Main callback to process incoming images

        Args:
            image_msg (sensor_msgs/Image): Incoming image
            info_msg (sensor_msgs/CameraInfo): Camera info message associated to the image
        """

        print(f"\nImage callback: {camera_options['name']}... ", end="")
        try:

            # Run the callback so as to match the desired rate
            ts = image_msg.header.stamp.to_sec()
            if abs(ts - self.last_image_ts) < 1.0 / self.image_callback_rate:
                print("skip")
                return
            else:
                print("process")
            self.last_image_ts = ts

            # Query transforms from TF
            suc, pose_base_in_world = rc.ros_tf_to_torch(
                self.query_tf(self.fixed_frame, self.base_frame, image_msg.header.stamp), device=self.device
            )
            if not suc:
                return
            suc, pose_cam_in_base = rc.ros_tf_to_torch(
                self.query_tf(self.base_frame, self.camera_frame, image_msg.header.stamp), device=self.device
            )
            if not suc:
                return

            # Prepare image projector
            K, H, W = rc.ros_cam_info_to_tensors(info_msg, device=self.device)
            image_projector = ImageProjector(
                K=K, h=H, w=W, new_h=self.network_input_image_height, new_w=self.network_input_image_width
            )

            # Add image to base node
            # convert image message to torch image
            torch_image = rc.ros_image_to_torch(image_msg, device=self.device)
            torch_image = image_projector.resize_image(torch_image)

            # Create mission node for the graph
            mission_node = MissionNode(
                timestamp=ts,
                pose_base_in_world=pose_base_in_world,
                pose_cam_in_base=pose_cam_in_base,
                image=torch_image,
                image_projector=image_projector,
                correspondence=torch.zeros((1,)) if self.optical_flow_estimator_type != "sparse" else None,
                camera_name=camera_options["name"],
                use_for_training=camera_options["use_for_training"],
            )

            # Add node to graph
            added_new_node = self.traversability_estimator.add_mission_node(mission_node)

            with SystemLevelContextTimer(self, "update_prediction"):
                # Update prediction
                self.traversability_estimator.update_prediction(mission_node)

            if self.mode == WVNMode.ONLINE or self.mode == WVNMode.DEBUG:
                self.publish_predictions(mission_node, image_msg, info_msg, image_projector.scaled_camera_matrix)

            if self.mode == WVNMode.DEBUG:
                # Publish current predictions
                self.visualize_mission()
                # Publish supervision data depending on the mode
                self.visualize_debug()

            # If a new node was added, update the node is used to visualize the supervision signals
            if added_new_node:
                self.traversability_estimator.update_visualization_node()

            # Print callback time if required
            if self.print_image_callback_time:
                print(self.timer)

        except Exception as e:
            traceback.print_exc()
            print("error image callback", e)

    @accumulate_memory
    @accumulate_time
    def publish_predictions(
        self, mission_node: MissionNode, image_msg: Image, info_msg: CameraInfo, scaled_camera_matrix: torch.Tensor
    ):
        """Publish predictions for the current image

        Args:
            mission_node (MissionNode): Mission node
        """
        # Publish predictions
        if mission_node is not None and self.mode != WVNMode.EXTRACT_LABELS:
            # Get camera name
            cam = mission_node.camera_name

            # Traversability
            out_trav = torch.zeros(mission_node.feature_segments.shape, device=self.device)
            out_conf = torch.zeros(mission_node.feature_segments.shape, device=self.device)
            fs = mission_node.feature_segments.reshape(-1)
            out_trav = out_trav.reshape(-1)
            out_conf = out_conf.reshape(-1)
            out_trav = mission_node.prediction[fs, 0]
            out_conf = mission_node.confidence[fs]
            out_trav = out_trav.reshape(mission_node.feature_segments.shape)
            out_conf = out_conf.reshape(mission_node.feature_segments.shape)

            # Color, resized image used as the network input
            msg = rc.torch_to_ros_image(mission_node.image.cpu(), "rgb8")
            msg.header = image_msg.header
            msg.width = out_trav.shape[0]
            msg.height = out_trav.shape[1]
            self.camera_handler[cam]["input_pub"].publish(msg)

            # Output traversability
            msg = rc.numpy_to_ros_image(out_trav.cpu().numpy(), "passthrough")
            msg.header = image_msg.header
            msg.width = out_trav.shape[0]
            msg.height = out_trav.shape[1]
            self.camera_handler[cam]["trav_pub"].publish(msg)

            # Output confidence
            # out_conf[:,:] = 1
            # out_conf[int(out_conf.shape[0]/2):,:] = 0
            # out_conf[:,int(out_conf.shape[1]/2):] = 0
            msg = rc.numpy_to_ros_image(out_conf.cpu().numpy(), "passthrough")
            msg.header = image_msg.header
            msg.width = out_trav.shape[0]
            msg.height = out_trav.shape[1]
            self.camera_handler[cam]["conf_pub"].publish(msg)

            # Output camera info
            # The header stays the same, only the image, width, K and P change due to the different resolution
            info_msg.width = out_trav.shape[0]
            info_msg.height = out_trav.shape[1]
            info_msg.K = scaled_camera_matrix[0, :3, :3].cpu().numpy().flatten().tolist()
            info_msg.P = scaled_camera_matrix[0, :3, :4].cpu().numpy().flatten().tolist()
            self.camera_handler[cam]["info_pub"].publish(info_msg)

    @accumulate_memory
    @accumulate_time
    def visualize_proprioception(self):
        """Publishes all the visualizations related to proprioceptive info,
        like footprints and the sliding graph
        """
        # Get current time for later
        now = rospy.Time.now()

        proprio_graph_msg = Path()
        proprio_graph_msg.header.frame_id = self.fixed_frame
        proprio_graph_msg.header.stamp = now

        # Footprints
        footprints_marker = Marker()
        footprints_marker.id = 0
        footprints_marker.ns = "footprints"
        footprints_marker.header.frame_id = self.fixed_frame
        footprints_marker.header.stamp = now
        footprints_marker.type = Marker.TRIANGLE_LIST
        footprints_marker.action = Marker.ADD
        footprints_marker.scale.x = 1
        footprints_marker.scale.y = 1
        footprints_marker.scale.z = 1
        footprints_marker.color.a = 1.0
        footprints_marker.pose.orientation.w = 1.0
        footprints_marker.pose.position.x = 0.0
        footprints_marker.pose.position.y = 0.0
        footprints_marker.pose.position.z = 0.0

        last_points = [None, None]
        for node in self.traversability_estimator.get_proprio_nodes():
            # Path
            pose = PoseStamped()
            pose.header.stamp = now
            pose.header.frame_id = self.fixed_frame
            pose.pose = rc.torch_to_ros_pose(node.pose_base_in_world)
            proprio_graph_msg.poses.append(pose)

            # Color for traversability
            r, g, b, _ = self.color_palette(node.traversability.item())
            c = ColorRGBA(r, g, b, 0.95)

            # Rainbow path
            side_points = node.get_side_points()

            # if the last points are empty, fill and continue
            if None in last_points:
                for i in range(2):
                    last_points[i] = Point(
                        x=side_points[i, 0].item(), y=side_points[i, 1].item(), z=side_points[i, 2].item()
                    )
                continue
            else:
                # here we want to add 2 triangles: from the last saved points (lp)
                # and the current side points (sp):
                # triangle 1: [lp0, lp1, sp0]
                # triangle 2: [lp1, sp0, sp1]

                points_to_add = []
                # add the last points points
                for lp in last_points:
                    points_to_add.append(lp)
                # Add first from new side points
                points_to_add.append(
                    Point(x=side_points[i, 0].item(), y=side_points[i, 1].item(), z=side_points[i, 2].item())
                )
                # Add last of last points
                points_to_add.append(last_points[0])
                # Add new side points and update last points
                for i in range(2):
                    last_points[i] = Point(
                        x=side_points[i, 0].item(), y=side_points[i, 1].item(), z=side_points[i, 2].item()
                    )
                    points_to_add.append(last_points[i])

                # Add all the points and colors
                for p in points_to_add:
                    footprints_marker.points.append(p)
                    footprints_marker.colors.append(c)

            # Untraversable plane
            if node.is_untraversable:
                untraversable_plane = node.get_untraversable_plane(grid_size=2)
                N, D = untraversable_plane.shape
                for n in [0, 1, 3, 2, 0, 3]:  # this is a hack to show the triangles correctly
                    p = Point()
                    p.x = untraversable_plane[n, 0]
                    p.y = untraversable_plane[n, 1]
                    p.z = untraversable_plane[n, 2]
                    footprints_marker.points.append(p)
                    footprints_marker.colors.append(c)

        # Publish
        if len(footprints_marker.points) % 3 != 0:
            print(f"number of points for footprint is {len(footprints_marker.points)}")
            return
        self.pub_graph_footprints.publish(footprints_marker)
        self.pub_debug_proprio_graph.publish(proprio_graph_msg)

        # Publish latest traversability
        self.pub_instant_traversability.publish(self.supervision_generator.traversability)

    @accumulate_memory
    @accumulate_time
    def visualize_mission(self):
        """Publishes all the visualizations related to the mission graph"""
        # Get current time for later
        now = rospy.Time.now()

        # Publish mission graph
        mission_graph_msg = Path()
        mission_graph_msg.header.frame_id = self.fixed_frame
        mission_graph_msg.header.stamp = now

        for node in self.traversability_estimator.get_mission_nodes():
            pose = PoseStamped()
            pose.header.stamp = now
            pose.header.frame_id = self.fixed_frame
            pose.pose = rc.torch_to_ros_pose(node.pose_cam_in_world)
            mission_graph_msg.poses.append(pose)

        self.pub_mission_graph.publish(mission_graph_msg)

    @accumulate_memory
    @accumulate_time
    def visualize_debug(self):
        """Publishes all the debugging, slow visualizations"""

        # Get visualization node
        vis_node = self.traversability_estimator.get_mission_node_for_visualization()

        # Publish predictions
        if vis_node is not None and self.mode != WVNMode.EXTRACT_LABELS:
            cam = vis_node.camera_name
            (
                np_prediction_image,
                np_uncertainty_image,
            ) = self.traversability_estimator.plot_mission_node_prediction(vis_node)

            # self.pub_image_input.publish(rc.torch_to_ros_image(vis_node.image))
            self.camera_handler[cam]["debug"]["image_trav"].publish(rc.numpy_to_ros_image(np_prediction_image))
            self.camera_handler[cam]["debug"]["image_conf"].publish(rc.numpy_to_ros_image(np_uncertainty_image))

        # Publish reprojections of last node in graph
        if vis_node is not None:
            cam = vis_node.camera_name

            np_labeled_image, np_mask_image = self.traversability_estimator.plot_mission_node_training(vis_node)

            if np_labeled_image is None or np_mask_image is None:
                return
            self.camera_handler[cam]["debug"]["image_labeled"].publish(rc.numpy_to_ros_image(np_labeled_image))
            self.camera_handler[cam]["debug"]["image_mask"].publish(rc.numpy_to_ros_image(np_mask_image))


if __name__ == "__main__":
    node_name = "wild_visual_navigation_node"
    rospy.init_node("wild_visual_navigation_node")
    wvn = WvnRosInterface()
    rospy.spin()<|MERGE_RESOLUTION|>--- conflicted
+++ resolved
@@ -105,7 +105,7 @@
                     self.traversability_estimator._visualizer,
                     self.supervision_generator,
                 ],
-                names=["wvn", "traversability_estimator", "visualizer", "supervision_generator"],
+                names=["WVN", "TraversabilityEstimator", "Visualizer", "SupervisionGenerator"],
                 enabled=True,
                 device=self.device,
                 store_samples=True,
@@ -128,31 +128,16 @@
 
     def shutdown_callback(self):
         # Write stuff to files
-<<<<<<< HEAD
-        output_folder = "/tmp"
-        print(f"Saving gpu stats to {output_folder}...", end="")
-        self.gpu_monitor.store(output_folder)
-        print("done")
-
-    def __del__(self):
-        """Destructor
-        Joins all the running threads
-        """
-        # Join threads
-=======
         print("Shutdown callback called")
->>>>>>> bb27e6f2
         if self.mode != WVNMode.EXTRACT_LABELS:
             self.learning_thread_loop_running = False
             self.learning_thread.join()
 
-<<<<<<< HEAD
-    @accumulate_memory
-=======
         if self.log_time:
             self.timer.store(folder=self.params.general.model_path)
-
->>>>>>> bb27e6f2
+        if self.log_memory:
+            self.gpu_monitor.store(folder=self.params.general.model_path)
+
     @accumulate_time
     def learning_thread_loop(self):
         """This implements the main thread that runs the training procedure
@@ -186,17 +171,9 @@
     def read_params(self):
         """Reads all the parameters from the parameter server"""
         # Topics
-<<<<<<< HEAD
-        self.robot_state_topic = rospy.get_param("~robot_state_topic", "/wild_visual_navigation_node/robot_state")
-        self.desired_twist_topic = rospy.get_param("~desired_twist_topic", "/log/state/desiredRobotTwist")
-        self.camera_topics = rospy.get_param("~camera_topics", "camera_topics")
-=======
         self.robot_state_topic = rospy.get_param("~robot_state_topic")
         self.desired_twist_topic = rospy.get_param("~desired_twist_topic")
         self.camera_topics = rospy.get_param("~camera_topics")
-        # self.image_topic = rospy.get_param("~image_topic", "/alphasense_driver_ros/cam4/debayered")
-        # self.info_topic = rospy.get_param("~camera_info_topic", "/alphasense_driver_ros/cam4/camera_info")
->>>>>>> bb27e6f2
 
         # Frames
         self.fixed_frame = rospy.get_param("~fixed_frame")
