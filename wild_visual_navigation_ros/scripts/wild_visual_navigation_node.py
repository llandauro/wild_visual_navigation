from wild_visual_navigation import WVN_ROOT_DIR
from wild_visual_navigation.image_projector import ImageProjector
from wild_visual_navigation.supervision_generator import SupervisionGenerator
from wild_visual_navigation.traversability_estimator import TraversabilityEstimator
from wild_visual_navigation.traversability_estimator import MissionNode, ProprioceptionNode
import wild_visual_navigation_ros.ros_converter as rc
from wild_visual_navigation.utils import accumulate_time
from wild_visual_navigation_msgs.msg import RobotState, SystemState
from wild_visual_navigation_msgs.srv import (
    LoadCheckpoint,
    SaveCheckpoint,
    LoadCheckpointResponse,
    SaveCheckpointResponse,
)
from std_srvs.srv import SetBool, Trigger, TriggerResponse
from wild_visual_navigation.utils import SystemLevelTimer, SystemLevelContextTimer
from wild_visual_navigation.utils import SystemLevelGpuMonitor, accumulate_memory
from wild_visual_navigation.utils import WVNMode
from wild_visual_navigation.cfg import ExperimentParams
from wild_visual_navigation.utils import override_params
from wild_visual_navigation.learning.utils import load_yaml, load_env, create_experiment_folder
from geometry_msgs.msg import PoseStamped, Point, TwistStamped
from nav_msgs.msg import Path
from sensor_msgs.msg import Image, CameraInfo, CompressedImage
from std_msgs.msg import ColorRGBA, Float32, Float32MultiArray
from threading import Thread, Event
from visualization_msgs.msg import Marker
import message_filters
import os
import rospy
import seaborn as sns
import tf
import torch
import numpy as np
from typing import Optional
import traceback
import signal
import sys

if torch.cuda.is_available():
    torch.cuda.empty_cache()


class WvnRosInterface:
    def __init__(self):
        # Timers to control the rate of the publishers
        self.last_image_ts = rospy.get_time()
        self.last_proprio_ts = rospy.get_time()

        # Read params
        self.read_params()

        # Visualization
        self.color_palette = sns.color_palette(self.colormap, as_cmap=True)

        # Setup Mission Folder
        create_experiment_folder(self.params, load_env())

        # Initialize traversability estimator
        self.traversability_estimator = TraversabilityEstimator(
            params=self.params,
            device=self.device,
            image_size=self.network_input_image_height,  # Note: we assume height == width
            segmentation_type=self.segmentation_type,
            feature_type=self.feature_type,
            max_distance=self.traversability_radius,
            image_distance_thr=self.image_graph_dist_thr,
            proprio_distance_thr=self.proprio_graph_dist_thr,
            optical_flow_estimator_type=self.optical_flow_estimator_type,
            mode=self.mode,
            extraction_store_folder=self.extraction_store_folder,
            patch_size=self.dino_patch_size,
        )

        # Initialize traversability generator to process velocity commands
        self.supervision_generator = SupervisionGenerator(
            self.device,
            kf_process_cov=0.1,
            kf_meas_cov=10,
            kf_outlier_rejection="huber",
            kf_outlier_rejection_delta=0.5,
            sigmoid_slope=20,
            sigmoid_cutoff=0.25,  # 0.2
            untraversable_thr=self.untraversable_thr,  # 0.1
            time_horizon=0.05,
        )
        # Initialize camera handler for subscription/publishing
        self.camera_handler = {}

        # Setup ros
        self.setup_ros(setup_fully=self.mode != WVNMode.EXTRACT_LABELS)

        # Setup Timer if needed
        if self.print_image_callback_time or self.print_proprio_callback_time or self.log_time:
            self.timer = SystemLevelTimer(
                objects=[
                    self,
                    self.traversability_estimator,
                    self.traversability_estimator._visualizer,
                    self.supervision_generator,
                ],
                names=["WVN", "TraversabilityEstimator", "Visualizer", "SupervisionGenerator"],
                step_reference=[self.step],
                time_reference=[self.step_time],
            )
        else:
            # Turn off all timing
            self.slt_not_time = True
            self.traversability_estimator.slt_not_time = True
            self.traversability_estimator._visualizer.slt_not_time = True
            self.supervision_generator.slt_not_time = True

        self.gpu_monitor = SystemLevelGpuMonitor(
            objects=[
                self,
                self.traversability_estimator,
                self.traversability_estimator._visualizer,
                self.supervision_generator,
            ],
            names=["WVN", "TraversabilityEstimator", "Visualizer", "SupervisionGenerator"],
            enabled=self.log_memory,
            device=self.device,
            store_samples=True,
            skip_n_samples=1,
        )
        # Register shotdown callbacks
        rospy.on_shutdown(self.shutdown_callback)
        signal.signal(signal.SIGINT, self.shutdown_callback)
        signal.signal(signal.SIGTERM, self.shutdown_callback)

        # Launch processes
        print("─" * 80)
        print("Launching [learning] thread")
        if self.mode != WVNMode.EXTRACT_LABELS:
            self.learning_thread_stop_event = Event()
            self.learning_thread = Thread(target=self.learning_thread_loop, name="learning")
            self.learning_thread.start()
        print("[WVN] System ready")

    def shutdown_callback(self, *args, **kwargs):
        # Write stuff to files
        print("Shutdown callback called")
        print("Joining learning thread...", end="")
        if self.mode != WVNMode.EXTRACT_LABELS:
            self.learning_thread_stop_event.set()
            self.learning_thread.join()
        print("done")

        print("Storing learned checkpoint...", end="")
        self.traversability_estimator.save_checkpoint(self.params.general.model_path, "last_checkpoint.pt")
        print("done")

        if self.log_time:
            print("Storing timer data...", end="")
            self.timer.store(folder=self.params.general.model_path)
            print("done")
        if self.log_memory:
            print("Storing memory data...", end="")
            self.gpu_monitor.store(folder=self.params.general.model_path)
            print("done")

        rospy.signal_shutdown(f"Wild Visual Navigation killed {args}")
        sys.exit(0)

    @accumulate_time
    def learning_thread_loop(self):
        """This implements the main thread that runs the training procedure
        We can only set the rate using rosparam
        """
        # Set rate
        rate = rospy.Rate(self.learning_thread_rate)

        # Learning loop
        while True:
            self.learning_thread_stop_event.wait(timeout=0.01)
            if self.learning_thread_stop_event.is_set():
                break

            # Optimize model
            with SystemLevelContextTimer(self, "training_step_time"):
                res = self.traversability_estimator.train()

            if self.step != self.traversability_estimator.step:
                self.step_time = rospy.get_time()
                self.step = self.traversability_estimator.step
                self.gpu_monitor.update(self.step, self.step_time)

            # Publish loss
            system_state = SystemState()
            for k in res.keys():
                if hasattr(system_state, k):
                    setattr(system_state, k, res[k])

            system_state.pause_learning = self.traversability_estimator.pause_learning
            system_state.mode = self.mode.value
            system_state.step = self.step
            self.pub_system_state.publish(system_state)

            rate.sleep()

        self.learning_thread_stop_event.clear()

    @accumulate_time
    def read_params(self):
        """Reads all the parameters from the parameter server"""
        # Topics
        self.robot_state_topic = rospy.get_param("~robot_state_topic")
        self.desired_twist_topic = rospy.get_param("~desired_twist_topic")
        self.camera_topics = rospy.get_param("~camera_topics")

        # Frames
        self.fixed_frame = rospy.get_param("~fixed_frame")
        self.base_frame = rospy.get_param("~base_frame")
        self.camera_frame = rospy.get_param("~camera_frame")
        self.footprint_frame = rospy.get_param("~footprint_frame")

        # Robot size and specs
        self.robot_length = rospy.get_param("~robot_length")
        self.robot_width = rospy.get_param("~robot_width")
        self.robot_height = rospy.get_param("~robot_height")

        # Traversability estimation params
        self.traversability_radius = rospy.get_param("~traversability_radius")
        self.image_graph_dist_thr = rospy.get_param("~image_graph_dist_thr")
        self.proprio_graph_dist_thr = rospy.get_param("~proprio_graph_dist_thr")
        self.network_input_image_height = rospy.get_param("~network_input_image_height")
        self.network_input_image_width = rospy.get_param("~network_input_image_width")
        self.segmentation_type = rospy.get_param("~segmentation_type")
        self.feature_type = rospy.get_param("~feature_type")
        self.dino_patch_size = rospy.get_param("~dino_patch_size")
        self.confidence_std_factor = rospy.get_param("~confidence_std_factor")
        self.false_negative_weight = rospy.get_param("~false_negative_weight")
<<<<<<< HEAD

=======
>>>>>>> 32ba8643
        # Supervision Generator
        self.robot_max_velocity = rospy.get_param("~robot_max_velocity")
        self.untraversable_thr = rospy.get_param("~untraversable_thr")

        # Optical flow params
        self.optical_flow_estimator_type = rospy.get_param("~optical_flow_estimator_type")

        # Threads
        self.image_callback_rate = rospy.get_param("~image_callback_rate")  # hertz
        self.proprio_callback_rate = rospy.get_param("~proprio_callback_rate")  # hertz
        self.learning_thread_rate = rospy.get_param("~learning_thread_rate")  # hertz

        # Data storage
        self.mission_name = rospy.get_param("~mission_name")
        self.mission_timestamp = rospy.get_param("~mission_timestamp")

        # Print timings
        self.print_image_callback_time = rospy.get_param("~print_image_callback_time")
        self.print_proprio_callback_time = rospy.get_param("~print_proprio_callback_time")
        self.log_time = rospy.get_param("~log_time")
        self.log_memory = rospy.get_param("~log_memory")
        self.log_confidence = rospy.get_param("~log_confidence")
        self.verbose = rospy.get_param("~verbose", False)

        # Select mode: # debug, online, extract_labels
        self.use_debug_for_desired = rospy.get_param("~use_debug_for_desired")
        self.mode = WVNMode.from_string(rospy.get_param("~mode", "debug"))
        self.extraction_store_folder = rospy.get_param("~extraction_store_folder")

        # Parse operation modes
        if self.mode == WVNMode.ONLINE:
            print("\nWARNING: online_mode enabled. The graph will not store any debug/training data such as images\n")

        elif self.mode == WVNMode.EXTRACT_LABELS:
            self.image_callback_rate = 3
            self.proprio_callback_rate = 4
            self.optical_flow_estimator_type = False
            self.image_graph_dist_thr = 0.2
            self.proprio_graph_dist_thr = 0.1

            os.makedirs(os.path.join(self.extraction_store_folder, "image"), exist_ok=True)
            os.makedirs(os.path.join(self.extraction_store_folder, "supervision_mask"), exist_ok=True)

        # Experiment file
        exp_file = rospy.get_param("~exp")

        # Torch device
        self.device = rospy.get_param("~device")

        # Visualization
        self.colormap = rospy.get_param("~colormap")

        # Initialize traversability esimator parameters
        self.params = ExperimentParams()
        if exp_file != "nan":
            exp_override = load_yaml(os.path.join(WVN_ROOT_DIR, "cfg/exp", exp_file))
            self.params = override_params(self.params, exp_override)

        self.params.general.name = self.mission_name
        self.params.general.timestamp = self.mission_timestamp
        self.params.general.log_confidence = self.log_confidence
        self.params.loss.confidence_std_factor = self.confidence_std_factor
        self.params.loss.false_negative_weight = self.false_negative_weight
        self.step = -1
        self.step_time = rospy.get_time()

    def setup_rosbag_replay(self, tf_listener):
        self.tf_listener = tf_listener

    def setup_ros(self, setup_fully=True):
        """Main function to setup ROS-related stuff: publishers, subscribers and services"""
        if setup_fully:
            # Initialize TF listener
            self.tf_listener = tf.TransformListener()

            # Robot state callback
            robot_state_sub = message_filters.Subscriber(self.robot_state_topic, RobotState)
            cache1 = message_filters.Cache(robot_state_sub, 1)
            desired_twist_sub = message_filters.Subscriber(self.desired_twist_topic, TwistStamped)
            cache2 = message_filters.Cache(desired_twist_sub, 1)

            self.robot_state_sub = message_filters.ApproximateTimeSynchronizer(
                [robot_state_sub, desired_twist_sub], queue_size=10, slop=0.1
            )

            print("Start waiting for RobotState topic being published!")
            rospy.wait_for_message(self.robot_state_topic, RobotState)
            print("Start waiting for TwistStamped topic being published!")
            rospy.wait_for_message(self.desired_twist_topic, TwistStamped)

            self.robot_state_sub.registerCallback(self.robot_state_callback)

            # Image callback
            for cam in self.camera_topics:
                # Initialize camera handler for given cam
                self.camera_handler[cam] = {}
                # Store camera name
                self.camera_topics[cam]["name"] = cam
                # Set subscribers
                base_topic = self.camera_topics[cam]["image_topic"].replace("/compressed", "")
                is_compressed = self.camera_topics[cam]["image_topic"] != base_topic
                if is_compressed:
                    image_sub = message_filters.Subscriber(self.camera_topics[cam]["image_topic"], CompressedImage)
                else:
                    image_sub = message_filters.Subscriber(self.camera_topics[cam]["image_topic"], Image)

                info_sub = message_filters.Subscriber(self.camera_topics[cam]["info_topic"], CameraInfo)
                sync = message_filters.ApproximateTimeSynchronizer([image_sub, info_sub], queue_size=2, slop=0.1)
                sync.registerCallback(self.image_callback, self.camera_topics[cam])
                self.camera_handler[cam]["image_sub"] = image_sub
                self.camera_handler[cam]["info_sub"] = info_sub
                self.camera_handler[cam]["sync"] = sync

                # Set publishers
                input_pub = rospy.Publisher(f"/wild_visual_navigation_node/{cam}/image_input", Image, queue_size=10)
                trav_pub = rospy.Publisher(f"/wild_visual_navigation_node/{cam}/traversability", Image, queue_size=10)
                conf_pub = rospy.Publisher(f"/wild_visual_navigation_node/{cam}/confidence", Image, queue_size=10)
                info_pub = rospy.Publisher(f"/wild_visual_navigation_node/{cam}/camera_info", CameraInfo, queue_size=10)
                self.camera_handler[cam]["input_pub"] = input_pub
                self.camera_handler[cam]["trav_pub"] = trav_pub
                self.camera_handler[cam]["conf_pub"] = conf_pub
                self.camera_handler[cam]["info_pub"] = info_pub

                if self.mode == WVNMode.DEBUG:
                    # Debugging publishers
                    last_image_labeled_pub = rospy.Publisher(
                        f"/wild_visual_navigation_node/{cam}/debug/last_node_image_labeled", Image, queue_size=10
                    )
                    last_image_mask_pub = rospy.Publisher(
                        f"/wild_visual_navigation_node/{cam}/debug/last_node_image_mask", Image, queue_size=10
                    )
                    last_image_trav_pub = rospy.Publisher(
                        f"/wild_visual_navigation_node/{cam}/debug/last_image_traversability", Image, queue_size=10
                    )
                    last_image_conf_pub = rospy.Publisher(
                        f"/wild_visual_navigation_node/{cam}/debug/last_image_confidence", Image, queue_size=10
                    )
                    self.camera_handler[cam]["debug"] = {}
                    self.camera_handler[cam]["debug"]["image_labeled"] = last_image_labeled_pub
                    self.camera_handler[cam]["debug"]["image_mask"] = last_image_mask_pub
                    self.camera_handler[cam]["debug"]["image_trav"] = last_image_trav_pub
                    self.camera_handler[cam]["debug"]["image_conf"] = last_image_conf_pub

        # 3D outputs
        self.pub_debug_proprio_graph = rospy.Publisher(
            "/wild_visual_navigation_node/proprioceptive_graph", Path, queue_size=10
        )
        self.pub_mission_graph = rospy.Publisher("/wild_visual_navigation_node/mission_graph", Path, queue_size=10)
        self.pub_graph_footprints = rospy.Publisher(
            "/wild_visual_navigation_node/graph_footprints", Marker, queue_size=10
        )
        # 1D outputs
        self.pub_instant_traversability = rospy.Publisher(
            "/wild_visual_navigation_node/instant_traversability", Float32, queue_size=10
        )
        self.pub_system_state = rospy.Publisher("/wild_visual_navigation_node/system_state", SystemState, queue_size=10)

        # Services
        # Like, reset graph or the like
        self.save_checkpt_service = rospy.Service("~save_checkpoint", SaveCheckpoint, self.save_checkpoint_callback)
        self.load_checkpt_service = rospy.Service("~load_checkpoint", LoadCheckpoint, self.load_checkpoint_callback)

        self.pause_learning_service = rospy.Service("~pause_learning", SetBool, self.pause_learning_callback)
        self.reset_service = rospy.Service("~reset", Trigger, self.reset_callback)

    def pause_learning_callback(self, req):
        """Start and stop the network training"""
        prev_state = self.traversability_estimator.pause_learning
        self.traversability_estimator.pause_learning = req.data
        if not req.data and prev_state:
            message = "Resume training!"
        elif req.data and prev_state:
            message = "Training was already paused!"
        elif not req.data and not prev_state:
            message = "Training was already running!"
        elif req.data and not prev_state:
            message = "Pause training!"
        message += f" Updated the network for {self.traversability_estimator.step} steps"

        return True, message

    def reset_callback(self, req):
        """Resets the system"""
        print("WARNING: System reset!")

        print("Storing learned checkpoint...", end="")
        self.traversability_estimator.save_checkpoint(self.params.general.model_path, "last_checkpoint.pt")
        print("done")

        if self.log_time:
            print("Storing timer data...", end="")
            self.timer.store(folder=self.params.general.model_path)
            print("done")
        if self.log_memory:
            print("Storing memory data...", end="")
            self.gpu_monitor.store(folder=self.params.general.model_path)
            print("done")

        # Create new mission folder
        create_experiment_folder(self.params, load_env())

        # Reset traversability estimator
        self.traversability_estimator.reset()

        print("Reset done")
        return TriggerResponse(True, "Reset done!")

    @accumulate_time
    def save_checkpoint_callback(self, req):
        """Service call to store the learned checkpoint

        Args:
            req (TriggerRequest): Trigger request service
        """
        if req.checkpoint_name == "":
            req.checkpoint_name = "last_checkpoint.pt"

        if req.mission_path == "":
            message = f"[WARNING] Store checkpoint {req.checkpoint_name} default mission path: {self.params.general.model_path}/{req.checkpoint_name}"
            req.mission_path = self.params.general.model_path
        else:
            message = f"Store checkpoint {req.checkpoint_name} to: {req.mission_path}/{req.checkpoint_name}"

        self.traversability_estimator.save_checkpoint(req.mission_path, req.checkpoint_name)
        return SaveCheckpointResponse(success=True, message=message)

    def load_checkpoint_callback(self, req):
        """Service call to load a learned checkpoint

        Args:
            req (TriggerRequest): Trigger request service
        """
        if req.checkpoint_path == "":
            return LoadCheckpointResponse(
                success=False,
                message=f"Path [{req.checkpoint_path}] is empty. Please check and try again",
            )
        checkpoint_path = req.checkpoint_path
        self.traversability_estimator.load_checkpoint(checkpoint_path)
        return LoadCheckpointResponse(success=True, message=f"Checkpoint [{checkpoint_path}] loaded successfully")

    @accumulate_time
    def query_tf(self, parent_frame: str, child_frame: str, stamp: Optional[rospy.Time] = None):
        """Helper function to query TFs

        Args:
            parent_frame (str): Frame of the parent TF
            child_frame (str): Frame of the child
        """

        if stamp is None:
            stamp = rospy.Time(0)
        # Wait for required tfs - Only done if we are not extracting labels
        if self.mode != WVNMode.EXTRACT_LABELS:
            try:
                self.tf_listener.waitForTransform(parent_frame, child_frame, stamp, rospy.Duration(1.0))
            except Exception as e:
                print("Error in query tf: ", e)
                return (None, None)

        try:
            (trans, rot) = self.tf_listener.lookupTransform(parent_frame, child_frame, stamp)
            return (trans, rot)
        except Exception as e:
            print("Error in query tf: ", e)
            # (tf.LookupException, tf.ConnectivityException, tf.ExtrapolationException): avoid all errors
            rospy.logwarn(f"Couldn't get between {parent_frame} and {child_frame}")
            return (None, None)

    @accumulate_memory
    @accumulate_time
    def robot_state_callback(self, state_msg, desired_twist_msg: TwistStamped):
        """Main callback to process proprioceptive info (robot state)

        Args:
            state_msg (wild_visual_navigation_msgs/RobotState): Robot state message
            desired_twist_msg (geometry_msgs/TwistStamped): Desired twist message
        """
        try:
            ts = state_msg.header.stamp.to_sec()
            if abs(ts - self.last_proprio_ts) < 1.0 / self.proprio_callback_rate:
                return
            self.last_propio_ts = ts

            # Query transforms from TF
            suc, pose_base_in_world = rc.ros_tf_to_torch(
                self.query_tf(self.fixed_frame, self.base_frame, state_msg.header.stamp), device=self.device
            )
            if not suc:
                return

            suc, pose_footprint_in_base = rc.ros_tf_to_torch(
                self.query_tf(self.base_frame, self.footprint_frame, state_msg.header.stamp), device=self.device
            )
            if not suc:
                return

            # The footprint requires a correction: we use the same orientation as the base
            pose_footprint_in_base[:3, :3] = torch.eye(3, device=self.device)

            # Convert state to tensor
            proprio_tensor, proprio_labels = rc.wvn_robot_state_to_torch(state_msg, device=self.device)
            current_twist_tensor = rc.twist_stamped_to_torch(state_msg.twist, device=self.device)
            desired_twist_tensor = rc.twist_stamped_to_torch(desired_twist_msg, device=self.device)

            # Update traversability
            traversability, traversability_var, is_untraversable = self.supervision_generator.update_velocity_tracking(
                current_twist_tensor, desired_twist_tensor, velocities=["vx", "vy"]
            )

            # Create proprioceptive node for the graph
            proprio_node = ProprioceptionNode(
                timestamp=ts,
                pose_base_in_world=pose_base_in_world,
                pose_footprint_in_base=pose_footprint_in_base,
                twist_in_base=current_twist_tensor,
                desired_twist_in_base=desired_twist_tensor,
                width=self.robot_width,
                length=self.robot_length,
                height=self.robot_width,
                proprioception=proprio_tensor,
                traversability=traversability,
                traversability_var=traversability_var,
                is_untraversable=is_untraversable,
            )

            # Add node to the graph
            self.traversability_estimator.add_proprio_node(proprio_node)

            if self.mode == WVNMode.DEBUG or self.mode == WVNMode.ONLINE:
                self.visualize_proprioception()

            if self.print_proprio_callback_time:
                print(self.timer)

        except Exception as e:
            traceback.print_exc()
            print("error state callback", e)
            raise Exception("Error in robot state callback")

    @accumulate_memory
    @accumulate_time
    def image_callback(self, image_msg: Image, info_msg: CameraInfo, camera_options: dict):
        """Main callback to process incoming images

        Args:
            image_msg (sensor_msgs/Image): Incoming image
            info_msg (sensor_msgs/CameraInfo): Camera info message associated to the image
        """
        if self.verbose:
            print(f"\nImage callback: {camera_options['name']}... ", end="")
        try:

            # Run the callback so as to match the desired rate
            ts = image_msg.header.stamp.to_sec()
            if abs(ts - self.last_image_ts) < 1.0 / self.image_callback_rate:
                if self.verbose:
                    print("skip")
                return
            else:
                if self.verbose:
                    print("process")
            self.last_image_ts = ts

            # Query transforms from TF
            suc, pose_base_in_world = rc.ros_tf_to_torch(
                self.query_tf(self.fixed_frame, self.base_frame, image_msg.header.stamp), device=self.device
            )
            if not suc:
                return
            suc, pose_cam_in_base = rc.ros_tf_to_torch(
                self.query_tf(self.base_frame, self.camera_frame, image_msg.header.stamp), device=self.device
            )
            if not suc:
                return

            # Prepare image projector
            K, H, W = rc.ros_cam_info_to_tensors(info_msg, device=self.device)
            image_projector = ImageProjector(
                K=K, h=H, w=W, new_h=self.network_input_image_height, new_w=self.network_input_image_width
            )

            # Add image to base node
            # convert image message to torch image
            torch_image = rc.ros_image_to_torch(image_msg, device=self.device)
            torch_image = image_projector.resize_image(torch_image)

            # Create mission node for the graph
            mission_node = MissionNode(
                timestamp=ts,
                pose_base_in_world=pose_base_in_world,
                pose_cam_in_base=pose_cam_in_base,
                image=torch_image,
                image_projector=image_projector,
                correspondence=torch.zeros((1,)) if self.optical_flow_estimator_type != "sparse" else None,
                camera_name=camera_options["name"],
                use_for_training=camera_options["use_for_training"],
            )

            # Add node to graph
            added_new_node = self.traversability_estimator.add_mission_node(mission_node)

            with SystemLevelContextTimer(self, "update_prediction"):
                # Update prediction
                self.traversability_estimator.update_prediction(mission_node)

            if self.mode == WVNMode.ONLINE or self.mode == WVNMode.DEBUG:
                self.publish_predictions(mission_node, image_msg, info_msg, image_projector.scaled_camera_matrix)

            if self.mode == WVNMode.DEBUG:
                # Publish current predictions
                self.visualize_mission()
                # Publish supervision data depending on the mode
                self.visualize_debug()

            # If a new node was added, update the node is used to visualize the supervision signals
            if added_new_node:
                self.traversability_estimator.update_visualization_node()

            # Print callback time if required
            if self.print_image_callback_time:
                print(self.timer)

        except Exception as e:
            traceback.print_exc()
            print("error image callback", e)
            raise Exception("Error in image callback")

    @accumulate_memory
    @accumulate_time
    def publish_predictions(
        self, mission_node: MissionNode, image_msg: Image, info_msg: CameraInfo, scaled_camera_matrix: torch.Tensor
    ):
        """Publish predictions for the current image

        Args:
            mission_node (MissionNode): Mission node
        """
        # Publish predictions
        if mission_node is not None and self.mode != WVNMode.EXTRACT_LABELS:
            # Get camera name
            cam = mission_node.camera_name

            # Traversability
            out_trav = torch.zeros(mission_node.feature_segments.shape, device=self.device)
            out_conf = torch.zeros(mission_node.feature_segments.shape, device=self.device)
            fs = mission_node.feature_segments.reshape(-1)
            out_trav = out_trav.reshape(-1)
            out_conf = out_conf.reshape(-1)
            out_trav = mission_node.prediction[fs, 0]
            out_conf = mission_node.confidence[fs]
            out_trav = out_trav.reshape(mission_node.feature_segments.shape)
            out_conf = out_conf.reshape(mission_node.feature_segments.shape)

            # Color, resized image used as the network input
            msg = rc.torch_to_ros_image(mission_node.image.cpu(), "rgb8")
            msg.header = image_msg.header
            msg.width = out_trav.shape[0]
            msg.height = out_trav.shape[1]
            self.camera_handler[cam]["input_pub"].publish(msg)

            # Output traversability
            msg = rc.numpy_to_ros_image(out_trav.cpu().numpy(), "passthrough")
            msg.header = image_msg.header
            msg.width = out_trav.shape[0]
            msg.height = out_trav.shape[1]
            self.camera_handler[cam]["trav_pub"].publish(msg)

            # Output confidence
            # out_conf[:,:] = 1
            # out_conf[int(out_conf.shape[0]/2):,:] = 0
            # out_conf[:,int(out_conf.shape[1]/2):] = 0
            msg = rc.numpy_to_ros_image(out_conf.cpu().numpy(), "passthrough")
            msg.header = image_msg.header
            msg.width = out_trav.shape[0]
            msg.height = out_trav.shape[1]
            self.camera_handler[cam]["conf_pub"].publish(msg)

            # Output camera info
            # The header stays the same, only the image, width, K and P change due to the different resolution
            info_msg.width = out_trav.shape[0]
            info_msg.height = out_trav.shape[1]
            info_msg.K = scaled_camera_matrix[0, :3, :3].cpu().numpy().flatten().tolist()
            info_msg.P = scaled_camera_matrix[0, :3, :4].cpu().numpy().flatten().tolist()
            self.camera_handler[cam]["info_pub"].publish(info_msg)

    @accumulate_memory
    @accumulate_time
    def visualize_proprioception(self):
        """Publishes all the visualizations related to proprioceptive info,
        like footprints and the sliding graph
        """
        # Get current time for later
        now = rospy.Time.now()

        proprio_graph_msg = Path()
        proprio_graph_msg.header.frame_id = self.fixed_frame
        proprio_graph_msg.header.stamp = now

        # Footprints
        footprints_marker = Marker()
        footprints_marker.id = 0
        footprints_marker.ns = "footprints"
        footprints_marker.header.frame_id = self.fixed_frame
        footprints_marker.header.stamp = now
        footprints_marker.type = Marker.TRIANGLE_LIST
        footprints_marker.action = Marker.ADD
        footprints_marker.scale.x = 1
        footprints_marker.scale.y = 1
        footprints_marker.scale.z = 1
        footprints_marker.color.a = 1.0
        footprints_marker.pose.orientation.w = 1.0
        footprints_marker.pose.position.x = 0.0
        footprints_marker.pose.position.y = 0.0
        footprints_marker.pose.position.z = 0.0

        last_points = [None, None]
        for node in self.traversability_estimator.get_proprio_nodes():
            # Path
            pose = PoseStamped()
            pose.header.stamp = now
            pose.header.frame_id = self.fixed_frame
            pose.pose = rc.torch_to_ros_pose(node.pose_base_in_world)
            proprio_graph_msg.poses.append(pose)

            # Color for traversability
            r, g, b, _ = self.color_palette(node.traversability.item())
            c = ColorRGBA(r, g, b, 0.95)

            # Rainbow path
            side_points = node.get_side_points()

            # if the last points are empty, fill and continue
            if None in last_points:
                for i in range(2):
                    last_points[i] = Point(
                        x=side_points[i, 0].item(), y=side_points[i, 1].item(), z=side_points[i, 2].item()
                    )
                continue
            else:
                # here we want to add 2 triangles: from the last saved points (lp)
                # and the current side points (sp):
                # triangle 1: [lp0, lp1, sp0]
                # triangle 2: [lp1, sp0, sp1]

                points_to_add = []
                # add the last points points
                for lp in last_points:
                    points_to_add.append(lp)
                # Add first from new side points
                points_to_add.append(
                    Point(x=side_points[i, 0].item(), y=side_points[i, 1].item(), z=side_points[i, 2].item())
                )
                # Add last of last points
                points_to_add.append(last_points[0])
                # Add new side points and update last points
                for i in range(2):
                    last_points[i] = Point(
                        x=side_points[i, 0].item(), y=side_points[i, 1].item(), z=side_points[i, 2].item()
                    )
                    points_to_add.append(last_points[i])

                # Add all the points and colors
                for p in points_to_add:
                    footprints_marker.points.append(p)
                    footprints_marker.colors.append(c)

            # Untraversable plane
            if node.is_untraversable:
                untraversable_plane = node.get_untraversable_plane(grid_size=2)
                N, D = untraversable_plane.shape
                for n in [0, 1, 3, 2, 0, 3]:  # this is a hack to show the triangles correctly
                    p = Point()
                    p.x = untraversable_plane[n, 0]
                    p.y = untraversable_plane[n, 1]
                    p.z = untraversable_plane[n, 2]
                    footprints_marker.points.append(p)
                    footprints_marker.colors.append(c)

        # Publish
        if len(footprints_marker.points) % 3 != 0:
            if self.verbose:
                print(f"number of points for footprint is {len(footprints_marker.points)}")
            return
        self.pub_graph_footprints.publish(footprints_marker)
        self.pub_debug_proprio_graph.publish(proprio_graph_msg)

        # Publish latest traversability
        self.pub_instant_traversability.publish(self.supervision_generator.traversability)

    @accumulate_memory
    @accumulate_time
    def visualize_mission(self):
        """Publishes all the visualizations related to the mission graph"""
        # Get current time for later
        now = rospy.Time.now()

        # Publish mission graph
        mission_graph_msg = Path()
        mission_graph_msg.header.frame_id = self.fixed_frame
        mission_graph_msg.header.stamp = now

        for node in self.traversability_estimator.get_mission_nodes():
            pose = PoseStamped()
            pose.header.stamp = now
            pose.header.frame_id = self.fixed_frame
            pose.pose = rc.torch_to_ros_pose(node.pose_cam_in_world)
            mission_graph_msg.poses.append(pose)

        self.pub_mission_graph.publish(mission_graph_msg)

    @accumulate_memory
    @accumulate_time
    def visualize_debug(self):
        """Publishes all the debugging, slow visualizations"""

        # Get visualization node
        vis_node = self.traversability_estimator.get_mission_node_for_visualization()

        # Publish predictions
        if vis_node is not None and self.mode != WVNMode.EXTRACT_LABELS:
            cam = vis_node.camera_name
            (
                np_prediction_image,
                np_uncertainty_image,
            ) = self.traversability_estimator.plot_mission_node_prediction(vis_node)

            # self.pub_image_input.publish(rc.torch_to_ros_image(vis_node.image))
            self.camera_handler[cam]["debug"]["image_trav"].publish(rc.numpy_to_ros_image(np_prediction_image))
            self.camera_handler[cam]["debug"]["image_conf"].publish(rc.numpy_to_ros_image(np_uncertainty_image))

        # Publish reprojections of last node in graph
        if vis_node is not None:
            cam = vis_node.camera_name

            np_labeled_image, np_mask_image = self.traversability_estimator.plot_mission_node_training(vis_node)

            if np_labeled_image is None or np_mask_image is None:
                return
            self.camera_handler[cam]["debug"]["image_labeled"].publish(rc.numpy_to_ros_image(np_labeled_image))
            self.camera_handler[cam]["debug"]["image_mask"].publish(rc.numpy_to_ros_image(np_mask_image))


if __name__ == "__main__":
    node_name = "wild_visual_navigation_node"
    rospy.init_node("wild_visual_navigation_node")
    wvn = WvnRosInterface()
    rospy.spin()<|MERGE_RESOLUTION|>--- conflicted
+++ resolved
@@ -230,10 +230,7 @@
         self.dino_patch_size = rospy.get_param("~dino_patch_size")
         self.confidence_std_factor = rospy.get_param("~confidence_std_factor")
         self.false_negative_weight = rospy.get_param("~false_negative_weight")
-<<<<<<< HEAD
-
-=======
->>>>>>> 32ba8643
+
         # Supervision Generator
         self.robot_max_velocity = rospy.get_param("~robot_max_velocity")
         self.untraversable_thr = rospy.get_param("~untraversable_thr")
