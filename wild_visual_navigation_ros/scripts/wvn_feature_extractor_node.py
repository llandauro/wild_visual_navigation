from wild_visual_navigation import WVN_ROOT_DIR
from wild_visual_navigation.learning.utils import load_yaml, load_env, create_experiment_folder
from wild_visual_navigation.feature_extractor import FeatureExtractor
from wild_visual_navigation.cfg import ExperimentParams
from wild_visual_navigation.utils import override_params
from wild_visual_navigation.image_projector import ImageProjector
from wild_visual_navigation_msgs.msg import ImageFeatures
import wild_visual_navigation_ros.ros_converter as rc
from wild_visual_navigation.learning.model import get_model
from wild_visual_navigation.utils import ConfidenceGenerator
from wild_visual_navigation.learning.utils import AnomalyLoss
from wild_visual_navigation_msgs.msg import ChannelInfo

import rospy
from sensor_msgs.msg import Image, CameraInfo, CompressedImage
from std_msgs.msg import MultiArrayDimension

import os
import torch
import numpy as np
import dataclasses
from torch_geometric.data import Data
import torch.nn.functional as F
from threading import Thread, Event
from prettytable import PrettyTable
from termcolor import colored
import signal
import sys


class WvnFeatureExtractor:
    def __init__(self):
        # Read params
        self.read_params()
        self.anomaly_detection = self.exp_cfg["model"]["name"] == "LinearRnvp"

        self.feature_extractor = FeatureExtractor(
            self.device,
            segmentation_type=self.segmentation_type,
            feature_type=self.feature_type,
            input_size=self.network_input_image_height,
            slic_num_components=self.slic_num_components,
            dino_dim=self.dino_dim,
        )
        self.i = 0        
        

        self.model = get_model(self.exp_cfg["model"]).to(self.device)
        self.model.eval()
        
        

        if not self.anomaly_detection:
            self.confidence_generator = ConfidenceGenerator(
                method=self.exp_cfg["loss"]["method"], std_factor=self.exp_cfg["loss"]["confidence_std_factor"], anomaly_detection=self.anomaly_detection
            )
            self.scale_traversability = True
        else:
            self.traversability_loss = AnomalyLoss(**self.exp_cfg["loss_anomaly"], log_enabled=self.exp_cfg["general"]["log_confidence"], log_folder=self.exp_cfg["general"]["model_path"])
            self.traversability_loss.to(self.device)
            self.scale_traversability = False

        if self.verbose:
            self.log_data = {}
            self.status_thread_stop_event = Event()
            self.status_thread = Thread(target=self.status_thread_loop, name="status")
            self.run_status_thread = True
            self.status_thread.start()

        self.setup_ros()

        rospy.on_shutdown(self.shutdown_callback)
        signal.signal(signal.SIGINT, self.shutdown_callback)
        signal.signal(signal.SIGTERM, self.shutdown_callback)

    def shutdown_callback(self, *args, **kwargs):
        self.run_status_thread = False
        self.status_thread_stop_event.set()
        self.status_thread.join()

        rospy.signal_shutdown(f"Wild Visual Navigation Feature Extraction killed {args}")
        sys.exit(0)

    def status_thread_loop(self):
        rate = rospy.Rate(self.status_thread_rate)
        # Learning loop
        while self.run_status_thread:

            self.status_thread_stop_event.wait(timeout=0.01)
            if self.status_thread_stop_event.is_set():
                rospy.logwarn("Stopped learning thread")
                break

            t = rospy.get_time()
            x = PrettyTable()
            x.field_names = ["Key", "Value"]

            for k, v in self.log_data.items():
                if "time" in k:
                    d = t - v
                    if d < 0:
                        c = "red"
                    if d < 0.2:
                        c = "green"
                    elif d < 1.0:
                        c = "yellow"
                    else:
                        c = "red"
                    x.add_row([k, colored(round(d, 2), c)])
                else:
                    x.add_row([k, v])
            print(x)
            # try:
            #    rate.sleep()
            # except Exception as e:
            #    rate = rospy.Rate(self.status_thread_rate)
            #    print("Ignored jump pack in time!")
        self.status_thread_stop_event.clear()


    def read_params(self):
        """Reads all the parameters from the parameter server"""
        self.device = rospy.get_param("~device")
        self.verbose = rospy.get_param("~verbose")

        # Topics
        self.camera_topics = rospy.get_param("~camera_topics")
        # Experiment file
        self.network_input_image_height = rospy.get_param("~network_input_image_height")
        self.network_input_image_width = rospy.get_param("~network_input_image_width")

        self.segmentation_type = rospy.get_param("~segmentation_type")
        self.feature_type = rospy.get_param("~feature_type")
        self.dino_patch_size = rospy.get_param("~dino_patch_size")
        self.dino_dim = rospy.get_param("~dino_dim")
        self.slic_num_components = rospy.get_param("~slic_num_components")
        self.traversability_threshold = rospy.get_param("~traversability_threshold")
        self.clip_to_binary = rospy.get_param("~clip_to_binary")

        self.confidence_std_factor = rospy.get_param("~confidence_std_factor")
        self.scale_traversability = rospy.get_param("~scale_traversability")
        self.scale_traversability_max_fpr = rospy.get_param("~scale_traversability_max_fpr")
        self.status_thread_rate = rospy.get_param("~status_thread_rate")
        self.prediction_per_pixel = rospy.get_param("~prediction_per_pixel")
        # Initialize traversability estimator parameters
        # Experiment file
        exp_file = rospy.get_param("~exp")
        self.params = ExperimentParams()
        if exp_file != "nan":
            exp_override = load_yaml(os.path.join(WVN_ROOT_DIR, "cfg/exp", exp_file))
            self.params = override_params(self.params, exp_override)

        self.exp_cfg = dataclasses.asdict(self.params)
        self.exp_cfg["loss"]["confidence_std_factor"] = self.confidence_std_factor

    def setup_ros(self, setup_fully=True):
        """Main function to setup ROS-related stuff: publishers, subscribers and services"""
        # Image callback

        self.camera_handler = {}

        if self.verbose:
            # DEBUG Logging
            self.log_data[f"time_last_model"] = -1
            self.log_data[f"nr_model_updates"] = -1

        for cam in self.camera_topics:
            if self.verbose:
                # DEBUG Logging
                self.log_data[f"nr_images_{cam}"] = 0
                self.log_data[f"time_last_image_{cam}"] = -1

            # Initialize camera handler for given cam
            self.camera_handler[cam] = {}
            # Store camera name
            self.camera_topics[cam]["name"] = cam

            # Camera info
            camera_info_msg = rospy.wait_for_message(self.camera_topics[cam]["info_topic"], CameraInfo, timeout=15)
            self.camera_topics[cam]["camera_info"] = camera_info_msg

            K, H, W = rc.ros_cam_info_to_tensors(camera_info_msg, device=self.device)
            self.camera_topics[cam]["K"] = K
            self.camera_topics[cam]["H"] = H
            self.camera_topics[cam]["W"] = W

            image_projector = ImageProjector(
                K=self.camera_topics[cam]["K"],
                h=self.camera_topics[cam]["H"],
                w=self.camera_topics[cam]["W"],
                new_h=self.network_input_image_height,
                new_w=self.network_input_image_width,
            )
            msg = self.camera_topics[cam]["camera_info"]
            msg.width = self.network_input_image_width
            msg.height = self.network_input_image_height
            msg.K = image_projector.scaled_camera_matrix[0, :3, :3].cpu().numpy().flatten().tolist()
            msg.P = image_projector.scaled_camera_matrix[0, :3, :4].cpu().numpy().flatten().tolist()

            self.camera_topics[cam]["camera_info_msg_out"] = msg
            self.camera_topics[cam]["channel_info_msg_out"] = ChannelInfo()
            self.camera_topics[cam]["image_projector"] = image_projector

            # Set subscribers
            base_topic = self.camera_topics[cam]["image_topic"].replace("/compressed", "")
            is_compressed = self.camera_topics[cam]["image_topic"] != base_topic
            if is_compressed:
                # TODO study the effect of the buffer size
                image_sub = rospy.Subscriber(
                    self.camera_topics[cam]["image_topic"],
                    CompressedImage,
                    self.image_callback,
                    callback_args=cam,
                    queue_size=1,
                )
            else:
                image_sub = rospy.Subscriber(
                    self.camera_topics[cam]["image_topic"], Image, self.image_callback, callback_args=cam, queue_size=1
                )
            self.camera_handler[cam]["image_sub"] = image_sub

            # Set publishers
            trav_pub = rospy.Publisher(f"/wild_visual_navigation_node/{cam}/traversability", Image, queue_size=10)
            info_pub = rospy.Publisher(f"/wild_visual_navigation_node/{cam}/camera_info", CameraInfo, queue_size=10)
            channel_info_pub = rospy.Publisher(
                f"/wild_visual_navigation_node/{cam}/channel_info", ChannelInfo, queue_size=10
            )
            self.camera_handler[cam]["trav_pub"] = trav_pub
            self.camera_handler[cam]["info_pub"] = info_pub
            self.camera_handler[cam]["channel_info_pub"] = channel_info_pub
            if self.anomaly_detection and self.camera_topics[cam]["publish_confidence"]:
                print(colored("Warning force set public confidence to false", "red"))
                self.camera_topics[cam]["publish_confidence"] = False

            if self.camera_topics[cam]["publish_input_image"]:
                input_pub = rospy.Publisher(f"/wild_visual_navigation_node/{cam}/image_input", Image, queue_size=10)
                self.camera_handler[cam]["input_pub"] = input_pub

            if self.camera_topics[cam]["publish_confidence"]:
                conf_pub = rospy.Publisher(f"/wild_visual_navigation_node/{cam}/confidence", Image, queue_size=10)
                self.camera_handler[cam]["conf_pub"] = conf_pub

            if self.camera_topics[cam]["use_for_training"]:
                imagefeat_pub = rospy.Publisher(
                    f"/wild_visual_navigation_node/{cam}/feat", ImageFeatures, queue_size=10
                )
                self.camera_handler[cam]["imagefeat_pub"] = imagefeat_pub

    @torch.no_grad()
    def image_callback(self, image_msg: Image, cam: str):  #  info_msg: CameraInfo
        """Main callback to process incoming images.

        Args:
            image_msg (sensor_msgs/Image): Incoming image
            info_msg (sensor_msgs/CameraInfo): Camera info message associated to the image
            cam (str): Camera name
        """
        if self.verbose:
            # DEBUG Logging
            self.log_data[f"nr_images_{cam}"] += 1
            self.log_data[f"time_last_image_{cam}"] = rospy.get_time()

        # Update model from file if possible
        self.load_model()
        # Convert image message to torch image
        torch_image = rc.ros_image_to_torch(image_msg, device=self.device)
        torch_image = self.camera_topics[cam]["image_projector"].resize_image(torch_image)
        C, H, W = torch_image.shape

        _, feat, seg, center, dense_feat = self.feature_extractor.extract(
            img=torch_image[None],
            return_centers=False,
            return_dense_features=True,
            n_random_pixels=100,
        )

        if self.prediction_per_pixel:
            # Evaluate traversability
            data = Data(x=dense_feat[0].permute(1, 2, 0).reshape(-1, dense_feat.shape[1]))
        else:
            # input_feat = dense_feat[0].permute(1, 2, 0).reshape(-1, dense_feat.shape[1])
            input_feat = feat[seg.reshape(-1)]
            data = Data(x=input_feat)

        # Evaluate traversability
        prediction = self.model.forward(data)

        if not self.anomaly_detection:

            out_trav = prediction.reshape(H, W, -1)[:, :, 0]

            # Publish traversability
            if self.scale_traversability:
                # Apply piecewise linear scaling 0->0; threshold->0.5; 1->1
                traversability = out_trav.clone()
                m = traversability < self.traversability_threshold
                # Scale untraversable
                traversability[m] *= 0.5 / self.traversability_threshold
                # Scale traversable
                traversability[~m] -= self.traversability_threshold
                traversability[~m] *= 0.5 / (1 - self.traversability_threshold)
                traversability[~m] += 0.5
                traversability = traversability.clip(0, 1)
                # TODO Check if this was a bug
                out_trav = traversability
        else:
            loss, loss_aux, trav = self.traversability_loss(None, prediction)

            out_trav = trav.reshape(H, W, -1)[:, :, 0]

            # Clip to binary output
            if self.clip_to_binary:
                out_trav = torch.where(out_trav.squeeze() <= self.traversability_threshold, 0.0, 1.0)

        msg = rc.numpy_to_ros_image(out_trav.cpu().numpy(), "passthrough")
        msg.header = image_msg.header
        msg.width = out_trav.shape[0]
        msg.height = out_trav.shape[1]
        self.camera_handler[cam]["trav_pub"].publish(msg)

        msg = self.camera_topics[cam]["camera_info_msg_out"]
        msg.header = image_msg.header
        self.camera_handler[cam]["info_pub"].publish(msg)

        msg = self.camera_topics[cam]["channel_info_msg_out"]
        msg.channels = ["anomaly"]
        msg.header = image_msg.header
        self.camera_handler[cam]["channel_info_pub"].publish(msg)

        # Publish image
        if self.camera_topics[cam]["publish_input_image"]:
            msg = rc.numpy_to_ros_image((torch_image.permute(1, 2, 0) * 255).cpu().numpy().astype(np.uint8), "rgb8")
            msg.header = image_msg.header
            msg.width = torch_image.shape[1]
            msg.height = torch_image.shape[2]
            self.camera_handler[cam]["input_pub"].publish(msg)

        # Publish confidence
        if self.camera_topics[cam]["publish_confidence"]:
            loss_reco = F.mse_loss(prediction[:, 1:], data.x, reduction="none").mean(dim=1)
            confidence = self.confidence_generator.inference_without_update(x=loss_reco)
            out_confidence = confidence.reshape(H, W)
            msg = rc.numpy_to_ros_image(out_confidence.cpu().numpy(), "passthrough")
            msg.header = image_msg.header
            msg.width = out_confidence.shape[0]
            msg.height = out_confidence.shape[1]
            self.camera_handler[cam]["conf_pub"].publish(msg)

        # Publish features and feature_segments
        if self.camera_topics[cam]["use_for_training"]:
            msg = ImageFeatures()
            msg.header = image_msg.header
            msg.feature_segments = rc.numpy_to_ros_image(seg.cpu().numpy().astype(np.int32), "passthrough")
            msg.feature_segments.header = image_msg.header
            feat_np = feat.cpu().numpy()

            mad1 = MultiArrayDimension()
            mad1.label = "n"
            mad1.size = feat_np.shape[0]
            mad1.stride = feat_np.shape[0] * feat_np.shape[1]

            mad2 = MultiArrayDimension()
            mad2.label = "feat"
            mad2.size = feat_np.shape[1]
            mad2.stride = feat_np.shape[1]

            msg.features.data = feat_np.flatten().tolist()
            msg.features.layout.dim.append(mad1)
            msg.features.layout.dim.append(mad2)
            self.camera_handler[cam]["imagefeat_pub"].publish(msg)

    def load_model(self):
        try:
            self.i += 1
            if self.i % 100 == 0:
                res = torch.load(f"{WVN_ROOT_DIR}/tmp_state_dict2.pt")
                k = list(self.model.state_dict().keys())[-1]

                if (self.model.state_dict()[k] != res[k]).any():
                    if self.verbose:
                        self.log_data[f"time_last_model"] = rospy.get_time()
                        self.log_data[f"nr_model_updates"] += 1

                self.model.load_state_dict(res, strict=False)

                try:
                    if res["traversability_threshold"] is not None:
                        self.traversability_threshold = res["traversability_threshold"]
                    if res["confidence_generator"] is not None:
                        self.confidence_generator_state = res["confidence_generator"]

                    self.confidence_generator_state = res["confidence_generator"]
                    self.confidence_generator.var = self.confidence_generator_state["var"]
                    self.confidence_generator.mean = self.confidence_generator_state["mean"]
                    self.confidence_generator.std = self.confidence_generator_state["std"]
                except:
                    pass

        except Exception as e:
            if self.verbose:
                print(f"Model Loading Failed: {e}")


if __name__ == "__main__":
    node_name = "wvn_feature_extractor_node"
    rospy.init_node(node_name)

    if rospy.get_param("~reload_default_params", True):
        import rospkg

        rospack = rospkg.RosPack()
        wvn_path = rospack.get_path("wild_visual_navigation_ros")
        os.system(f"rosparam load {wvn_path}/config/wild_visual_navigation/default.yaml wvn_feature_extractor_node")
        os.system(
<<<<<<< HEAD
            f"rosparam load {wvn_path}/config/wild_visual_navigation/inputs/hdr_compressed.yaml wvn_feature_extractor_node"
        )
        print(
            f"rosparam load {wvn_path}/config/wild_visual_navigation/inputs/hdr_compressed.yaml wvn_feature_extractor_node"
=======
            f"rosparam load {wvn_path}/config/wild_visual_navigation/inputs/wide_angle_front.yaml wvn_feature_extractor_node"
        )
        print(
            f"rosparam load {wvn_path}/config/wild_visual_navigation/inputs/wide_angle_front.yaml wvn_feature_extractor_node"
>>>>>>> 0eb6f829
        )

    wvn = WvnFeatureExtractor()
    rospy.spin()<|MERGE_RESOLUTION|>--- conflicted
+++ resolved
@@ -412,18 +412,10 @@
         wvn_path = rospack.get_path("wild_visual_navigation_ros")
         os.system(f"rosparam load {wvn_path}/config/wild_visual_navigation/default.yaml wvn_feature_extractor_node")
         os.system(
-<<<<<<< HEAD
             f"rosparam load {wvn_path}/config/wild_visual_navigation/inputs/hdr_compressed.yaml wvn_feature_extractor_node"
         )
         print(
             f"rosparam load {wvn_path}/config/wild_visual_navigation/inputs/hdr_compressed.yaml wvn_feature_extractor_node"
-=======
-            f"rosparam load {wvn_path}/config/wild_visual_navigation/inputs/wide_angle_front.yaml wvn_feature_extractor_node"
-        )
-        print(
-            f"rosparam load {wvn_path}/config/wild_visual_navigation/inputs/wide_angle_front.yaml wvn_feature_extractor_node"
->>>>>>> 0eb6f829
-        )
 
     wvn = WvnFeatureExtractor()
     rospy.spin()