from simple_parsing import ArgumentParser
<<<<<<< HEAD
import argparse
import shutil
import yaml
import dataclasses

# Frameworks
import torch

from pytorch_lightning import seed_everything, Trainer
from pytorch_lightning.callbacks import EarlyStopping
from pytorch_lightning.callbacks import ModelCheckpoint
from pytorch_lightning.callbacks import LearningRateMonitor
from pytorch_lightning.profiler import AdvancedProfiler
from pytorch_lightning.utilities import rank_zero_warn, rank_zero_only
from pytorch_lightning.plugins import DDP2Plugin, DDPPlugin, DDPSpawnPlugin, SingleDevicePlugin

# Costume Modules
from wild_visual_navigation import WVN_ROOT_DIR

from wild_visual_navigation.learning.utils import get_logger
from wild_visual_navigation.learning.lightning import LightningTrav
from wild_visual_navigation.learning.utils import load_yaml, load_env, create_experiment_folder
from wild_visual_navigation.learning.dataset import get_pl_graph_trav_module
from wild_visual_navigation.learning.utils import ExperimentParams

__all__ = ["train"]


def train(experiment: ExperimentParams):
    seed_everything(42)
    exp = dataclasses.asdict(experiment)
    env = load_env()

    model_path = create_experiment_folder(exp, env)
    exp["general"]["name"] = os.path.relpath(model_path, env["base"])
    exp["general"]["model_path"] = model_path

    with open(os.path.join(model_path, "experiment_params.yaml"), "w") as f:
        yaml.dump(exp, f, default_flow_style=False)

    logger = get_logger(exp, env)

    # SET GPUS
    if (exp["trainer"]).get("gpus", -1) == -1:
        nr = torch.cuda.device_count()
        print(f"Set GPU Count for Trainer to {nr}!")
        for i in range(nr):
            print(f"Device {i}: " + str(torch.cuda.get_device_name(i)))
        exp["trainer"]["gpus"] = -1

    # MODEL
    model = LightningTrav(exp=exp, env=env)

    # profiler
    if exp["trainer"].get("profiler", False) == "advanced":
        exp["trainer"]["profiler"] = AdvancedProfiler(dirpath=model_path, filename="profile.txt")
    else:
        exp["trainer"]["profiler"] = False

    # COLLECT CALLBACKS
    cb_ls = [LearningRateMonitor(**exp["lr_monitor"])]

    if exp["cb_early_stopping"]["active"]:
        early_stop_callback = EarlyStopping(**exp["cb_early_stopping"]["cfg"])
        cb_ls.appned(early_stop_callback)

    gpus = list(range(torch.cuda.device_count())) if torch.cuda.is_available() else None
    exp["trainer"]["gpus"] = gpus

    # Add distributed plugin if multiple GPUs are available
    if torch.cuda.is_available():
        if len(gpus) > 1:
            if exp["trainer"]["accelerator"] == "ddp" or exp["trainer"]["accelerator"] is None:
                training_plugin = DDPPlugin(find_unused_parameters=exp["trainer"].get("find_unused_parameters", False))
            elif exp["trainer"]["accelerator"] == "ddp_spawn":
                training_plugin = DDPSpawnPlugin(
                    find_unused_parameters=exp["trainer"].get("find_unused_parameters", False)
                )
            elif exp["trainer"]["accelerator"] == "ddp2":
                training_plugin = DDP2Plugin(find_unused_parameters=exp["trainer"].get("find_unused_parameters", False))
            exp["trainer"]["plugins"] = [ddp_plugin]
        else:
            # Otherwise, just add a single GPU
            training_plugin = SingleDevicePlugin(device="cuda:0")  # Note: this needs to be parametrized
    else:
        # Last case in which we don't have GPUs at all - just CPU
        print("Warning: Did not find any CUDA device!")
        training_plugin = SingleDevicePlugin(device="cpu")

    # Add training plugin
    exp["trainer"]["plugins"] = training_plugin

    datamodule = get_pl_graph_trav_module(**exp["data_module"])
    trainer = Trainer(**exp["trainer"], default_root_dir=model_path, callbacks=cb_ls, logger=logger)
    res = trainer.fit(model=model, datamodule=datamodule)

=======
from wild_visual_navigation.learning.utils import ExperimentParams
from wild_visual_navigation.learning.general import training_routine
>>>>>>> 04c47da1

if __name__ == "__main__":
    parser = ArgumentParser()
    parser.add_arguments(ExperimentParams, dest="experiment")
    args = parser.parse_args()
    training_routine(args.experiment)<|MERGE_RESOLUTION|>--- conflicted
+++ resolved
@@ -1,105 +1,6 @@
 from simple_parsing import ArgumentParser
-<<<<<<< HEAD
-import argparse
-import shutil
-import yaml
-import dataclasses
-
-# Frameworks
-import torch
-
-from pytorch_lightning import seed_everything, Trainer
-from pytorch_lightning.callbacks import EarlyStopping
-from pytorch_lightning.callbacks import ModelCheckpoint
-from pytorch_lightning.callbacks import LearningRateMonitor
-from pytorch_lightning.profiler import AdvancedProfiler
-from pytorch_lightning.utilities import rank_zero_warn, rank_zero_only
-from pytorch_lightning.plugins import DDP2Plugin, DDPPlugin, DDPSpawnPlugin, SingleDevicePlugin
-
-# Costume Modules
-from wild_visual_navigation import WVN_ROOT_DIR
-
-from wild_visual_navigation.learning.utils import get_logger
-from wild_visual_navigation.learning.lightning import LightningTrav
-from wild_visual_navigation.learning.utils import load_yaml, load_env, create_experiment_folder
-from wild_visual_navigation.learning.dataset import get_pl_graph_trav_module
-from wild_visual_navigation.learning.utils import ExperimentParams
-
-__all__ = ["train"]
-
-
-def train(experiment: ExperimentParams):
-    seed_everything(42)
-    exp = dataclasses.asdict(experiment)
-    env = load_env()
-
-    model_path = create_experiment_folder(exp, env)
-    exp["general"]["name"] = os.path.relpath(model_path, env["base"])
-    exp["general"]["model_path"] = model_path
-
-    with open(os.path.join(model_path, "experiment_params.yaml"), "w") as f:
-        yaml.dump(exp, f, default_flow_style=False)
-
-    logger = get_logger(exp, env)
-
-    # SET GPUS
-    if (exp["trainer"]).get("gpus", -1) == -1:
-        nr = torch.cuda.device_count()
-        print(f"Set GPU Count for Trainer to {nr}!")
-        for i in range(nr):
-            print(f"Device {i}: " + str(torch.cuda.get_device_name(i)))
-        exp["trainer"]["gpus"] = -1
-
-    # MODEL
-    model = LightningTrav(exp=exp, env=env)
-
-    # profiler
-    if exp["trainer"].get("profiler", False) == "advanced":
-        exp["trainer"]["profiler"] = AdvancedProfiler(dirpath=model_path, filename="profile.txt")
-    else:
-        exp["trainer"]["profiler"] = False
-
-    # COLLECT CALLBACKS
-    cb_ls = [LearningRateMonitor(**exp["lr_monitor"])]
-
-    if exp["cb_early_stopping"]["active"]:
-        early_stop_callback = EarlyStopping(**exp["cb_early_stopping"]["cfg"])
-        cb_ls.appned(early_stop_callback)
-
-    gpus = list(range(torch.cuda.device_count())) if torch.cuda.is_available() else None
-    exp["trainer"]["gpus"] = gpus
-
-    # Add distributed plugin if multiple GPUs are available
-    if torch.cuda.is_available():
-        if len(gpus) > 1:
-            if exp["trainer"]["accelerator"] == "ddp" or exp["trainer"]["accelerator"] is None:
-                training_plugin = DDPPlugin(find_unused_parameters=exp["trainer"].get("find_unused_parameters", False))
-            elif exp["trainer"]["accelerator"] == "ddp_spawn":
-                training_plugin = DDPSpawnPlugin(
-                    find_unused_parameters=exp["trainer"].get("find_unused_parameters", False)
-                )
-            elif exp["trainer"]["accelerator"] == "ddp2":
-                training_plugin = DDP2Plugin(find_unused_parameters=exp["trainer"].get("find_unused_parameters", False))
-            exp["trainer"]["plugins"] = [ddp_plugin]
-        else:
-            # Otherwise, just add a single GPU
-            training_plugin = SingleDevicePlugin(device="cuda:0")  # Note: this needs to be parametrized
-    else:
-        # Last case in which we don't have GPUs at all - just CPU
-        print("Warning: Did not find any CUDA device!")
-        training_plugin = SingleDevicePlugin(device="cpu")
-
-    # Add training plugin
-    exp["trainer"]["plugins"] = training_plugin
-
-    datamodule = get_pl_graph_trav_module(**exp["data_module"])
-    trainer = Trainer(**exp["trainer"], default_root_dir=model_path, callbacks=cb_ls, logger=logger)
-    res = trainer.fit(model=model, datamodule=datamodule)
-
-=======
 from wild_visual_navigation.learning.utils import ExperimentParams
 from wild_visual_navigation.learning.general import training_routine
->>>>>>> 04c47da1
 
 if __name__ == "__main__":
     parser = ArgumentParser()
