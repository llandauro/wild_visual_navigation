--- conflicted
+++ resolved
@@ -2,11 +2,7 @@
 from wild_visual_navigation.image_projector import ImageProjector
 from wild_visual_navigation.feature_extractor import FeatureExtractor
 from wild_visual_navigation.learning.model import get_model
-<<<<<<< HEAD
-from wild_visual_navigation.cfg import OnlineParams, load_env, create_experiment_folder
-=======
 from wild_visual_navigation.learning.utils import ExperimentParams
->>>>>>> 1f21f398
 from wild_visual_navigation.traversability_estimator import (
     BaseNode,
     BaseGraph,
@@ -14,16 +10,13 @@
     MissionNode,
     ProprioceptionNode,
 )
-<<<<<<< HEAD
 from wild_visual_navigation.visu import LearningVisualizer
 
 from pytorch_lightning import Trainer, seed_everything
 from pytorch_lightning.plugins import SingleDevicePlugin
 from torch_geometric.data import LightningDataset, Data, Batch
-=======
 from pytorch_lightning import seed_everything
 from torch_geometric.data import Data, Batch
->>>>>>> 1f21f398
 from simple_parsing import ArgumentParser
 from threading import Thread, Lock
 import dataclasses
@@ -75,38 +68,9 @@
 
         # Lightning module
         seed_everything(42)
-<<<<<<< HEAD
-        online_params = OnlineParams
-        exp = dataclasses.asdict(online_params)
-        env = load_env()
-
-        model_path = create_experiment_folder(exp, env)
-        exp["general"]["name"] = os.path.relpath(model_path, env["base"])
-        exp["general"]["model_path"] = model_path
-        with open(os.path.join(model_path, "experiment_params.yaml"), "w") as f:
-            yaml.dump(exp, f, default_flow_style=False)
-
-        # SET GPUS
-        if (exp["trainer"]).get("gpus", -1) == -1:
-            nr = torch.cuda.device_count()
-            print(f"Set GPU Count for Trainer to {nr}!")
-            for i in range(nr):
-                print(f"Device {i}: " + str(torch.cuda.get_device_name(i)))
-            exp["trainer"]["gpus"] = -1
-        exp["trainer"]["plugins"] = SingleDevicePlugin(device=f"{self.device}:0")  # TODO ":0" shouldn't be hardcoded
-
-        self._pl_model = LightningTrav(exp, env)
-        self._pl_last_trained_model = self._pl_model.to(device)
-        self._pl_trainer = Trainer(**exp["trainer"], default_root_dir=model_path)  # , callbacks=cb_ls, logger=logger)
-
-        self._model = get_model(
-            {"name": "SimpleGCN", "simple_gcn_cfg": {"num_node_features": 90, "num_classes": 1, "reconstruction": True}}
-        ).to(device)
-=======
         self._exp_cfg = dataclasses.asdict(ExperimentParams())
 
         self._model = get_model(self._exp_cfg["model"]).to(device)
->>>>>>> 1f21f398
         self._epoch = 0
         self._last_trained_model = self._model.to(device)
         self._model.train()
@@ -358,18 +322,15 @@
             # Print losses
             if self._epoch % 20 == 0:
                 print(f"epoch: {self._epoch} | loss: {loss:5f} | loss_trav: {loss_trav:5f} | loss_reco: {loss_reco:5f}")
-
-<<<<<<< HEAD
-    def plot_mission_node_prediction(self, node: MissionNode):
-        return self._visualizer.plot_mission_node_prediction(node)
-
-    def plot_mission_node_training(self, node: MissionNode):
-        return self._visualizer.plot_mission_node_training(node)
-=======
             # Update model
             with self._lock:
                 self.last_trained_model = self._model
->>>>>>> 1f21f398
+
+    def plot_mission_node_prediction(self, node: MissionNode):
+        return self._visualizer.plot_mission_node_prediction(node)
+
+    def plot_mission_node_training(self, node: MissionNode):
+        return self._visualizer.plot_mission_node_training(node)
 
 
 def run_traversability_estimator():
