from wild_visual_navigation.image_projector import ImageProjector
from wild_visual_navigation.utils import make_box, make_plane
from liegroups.torch import SE3, SO3
from torch_geometric.data import Data
import os
import torch
<<<<<<< HEAD
import torch.nn.functional as F
from typing import Optional
=======
>>>>>>> 531e4ffd


class BaseNode:
    """Base node data structure"""

    _name = "base_node"

    def __init__(self, timestamp: float = 0.0, pose_base_in_world: torch.tensor = torch.eye(4)):
        assert isinstance(pose_base_in_world, torch.Tensor)

        self._timestamp = timestamp
        self._pose_base_in_world = pose_base_in_world

    def __str__(self):
        return f"{self._name}_{self._timestamp}"

    def __hash__(self):
        return hash(str(self))

    def __eq__(self, other):
        if other is None:
            return False
        return (
            self._name == other.name
            and self._timestamp == other.timestamp
            and torch.equal(self._pose_base_in_world, other.pose_base_in_world)
        )

    def __lt__(self, other):
        return self._timestamp < other.timestamp

    def change_device(self, device):
        """Changes the device of all the class members

        Args:
            device (str): new device
        """
        self._pose_base_in_world = self._pose_base_in_world.to(device)

    @classmethod
    def from_node(cls, instance):
        return cls(timestamp=instance.timestamp, pose_base_in_world=instance.pose_base_in_world)

    def is_valid(self):
        return True

    def pose_between(self, other):
        """Computes pose difference (SE(3)) between this state and other

        Args:
            other (BaseNode): Other state

        Returns:
            tensor (torch.tensor): Pose difference expressed in this' frame
        """
        return other.pose_base_in_world.inverse() @ self.pose_base_in_world

    def distance_to(self, other):
        """Computes the relative distance between states

        Args:
            other (BaseNode): Other state

        Returns:
            distance (float): absolute distance between the states
        """
        # Compute pose difference, then log() to get a vector, then extract position coordinates, finally get norm
        return SE3.from_matrix(self.pose_base_in_world.inverse() @ other.pose_base_in_world).log()[:3].norm()

    @property
    def name(self):
        return self._name

    @property
    def pose_base_in_world(self):
        return self._pose_base_in_world

    @property
    def timestamp(self):
        return self._timestamp

    @pose_base_in_world.setter
    def pose_base_in_world(self, pose_base_in_world: torch.tensor):
        self._pose_base_in_world = pose_base_in_world

    @timestamp.setter
    def timestamp(self, timestamp: float):
        self._timestamp = timestamp


class MissionNode(BaseNode):
    """Mission node stores the minimum information required for traversability estimation
    All the information is stored on the image plane"""

    _name = "mission_node"

    def __init__(
        self,
        timestamp: float = 0.0,
        pose_base_in_world: torch.tensor = torch.eye(4),
        pose_cam_in_base: torch.tensor = torch.eye(4),
        pose_cam_in_world: torch.tensor = None,
        image: torch.tensor = None,
        image_projector: ImageProjector = None,
    ):
        super().__init__(timestamp=timestamp, pose_base_in_world=pose_base_in_world)
        # Initialize members
        self._pose_cam_in_base = pose_cam_in_base
        self._pose_cam_in_world = (
            self._pose_base_in_world @ self._pose_cam_in_base if pose_cam_in_world is None else pose_cam_in_world
        )
        self._image = image
        self._image_projector = image_projector

        # Uninitialized members
        self._features = None
        self._feature_type = None
        self._feature_edges = None
        self._feature_segments = None
        self._feature_positions = None
        self._prediction = None
        self._supervision_mask = None
        self._supervision_signal = None
        self._supervision_signal_valid = None
        self._corrospondence = None

    def change_device(self, device):
        """Changes the device of all the class members

        Args:
            device (str): new device
        """
        super().change_device(device)
        self._image_projector.change_device(device)
        self._image = self._image.to(device)
        self._pose_cam_in_base = self._pose_cam_in_base.to(device)
        self._pose_cam_in_world = self._pose_cam_in_world.to(device)

        if self._features is not None:
            self._features = self._features.to(device)
        if self._feature_edges is not None:
            self._feature_edges = self._feature_edges.to(device)
        if self._feature_segments is not None:
            self._feature_segments = self._feature_segments.to(device)
        if self._feature_positions is not None:
            self._feature_positions = self._feature_positions.to(device)
        if self._prediction is not None:
            self._prediction = self._prediction.to(device)
        if self._supervision_mask is not None:
            self._supervision_mask = self._supervision_mask.to(device)
        if self._supervision_signal is not None:
            self._supervision_signal = self._supervision_signal.to(device)
        if self._supervision_signal_valid is not None:
            self._supervision_signal_valid = self._supervision_signal_valid.to(device)
        if self._corrospondence is not None:
            self._corrospondence = self._corrospondence.to(device)

    def as_pyg_data(self, previous_node: Optional[BaseNode] = None):
        if previous_node is None:
            return Data(
                x=self.features,
                edge_index=self._feature_edges,
                y=self._supervision_signal,
                y_valid=self._supervision_signal_valid,
            )
        else:
            return Data(
                x=self.features,
                edge_index=self._feature_edges,
                y=self._supervision_signal,
                y_valid=self._supervision_signal_valid,
                x_previous=previous_node.features,
                corrospondence=self._corrospondence,
            )

    def is_valid(self):
        return isinstance(self._features, torch.Tensor) and isinstance(self._supervision_signal, torch.Tensor)

    @property
    def features(self):
        return self._features

    @property
    def feature_type(self):
        return self._feature_type

    @property
    def feature_edges(self):
        return self._feature_edges

    @property
    def feature_segments(self):
        return self._feature_segments

    @property
    def feature_positions(self):
        return self._feature_positions

    @property
    def image(self):
        return self._image

    @property
    def image_projector(self):
        return self._image_projector

    @property
    def pose_cam_in_world(self):
        return self._pose_cam_in_world

    @property
    def prediction(self):
        return self.prediction

    @property
    def supervision_signal(self):
        return self._supervision_signal

    @property
    def supervision_signal_valid(self):
        return self._supervision_signal_valid

    @property
    def supervision_mask(self):
        return self._supervision_mask

    @property
    def corrospondence(self):
        return self._corrospondence

    @features.setter
    def features(self, features):
        self._features = features

    @feature_type.setter
    def feature_type(self, feature_type):
        self._feature_type = feature_type

    @feature_edges.setter
    def feature_edges(self, feature_edges):
        self._feature_edges = feature_edges

    @feature_segments.setter
    def feature_segments(self, feature_segments):
        self._feature_segments = feature_segments

    @feature_positions.setter
    def feature_positions(self, feature_positions):
        self._feature_positions = feature_positions

    @image.setter
    def image(self, image):
        self._image = image

    @image_projector.setter
    def image_projector(self, image_projector):
        self._image_projector = image_projector

    @pose_cam_in_world.setter
    def pose_cam_in_world(self, pose_cam_in_world):
        self._pose_cam_in_world = pose_cam_in_world

    @prediction.setter
    def prediction(self, prediction):
        self._prediction = prediction

    @supervision_signal.setter
    def supervision_signal(self, _supervision_signal):
        self._supervision_signal = _supervision_signal

    @supervision_signal_valid.setter
    def supervision_signal_valid(self, _supervision_signal_valid):
        self._supervision_signal_valid = _supervision_signal_valid

    @supervision_mask.setter
    def supervision_mask(self, supervision_mask):
        self._supervision_mask = supervision_mask

    @corrospondence.setter
    def corrospondence(self, corrospondence):
        self._corrospondence = corrospondence

    def save(self, output_path: str, index: int, graph_only: bool = False):
        if self._feature_positions is not None:
            graph_data = self.as_pyg_data()
            path = os.path.join(output_path, "graph", f"graph_{index:06d}.pt")
            torch.save(graph_data, path)
            if not graph_only:
                p = path.replace("graph", "img")
                torch.save(self._image.cpu(), p)

                p = path.replace("graph", "center")
                torch.save(self._feature_positions.cpu(), p)

                p = path.replace("graph", "seg")
                torch.save(self._feature_segments.cpu(), p)

    def update_supervision_signal(self):
        if self._supervision_mask is None:
            return

        if len(self._supervision_mask.shape) == 3:
            signal = self._supervision_mask.nanmean(axis=0)

        # If we don't have features, return
        if self._features is None:
            return

        # If we have features, update supervision signal
        labels_per_segment = []
        for s in range(self._feature_segments.max() + 1):
            # Get a mask indices for the segment
            m = self.feature_segments == s
            # Add the higehst number per segment
            # labels_per_segment.append(signal[m].max())
            labels_per_segment.append(signal[m].nanmean(axis=0))

        # Prepare supervision signal
        torch_labels = torch.stack(labels_per_segment)
        # if torch_labels.sum() > 0:
        self._supervision_signal = torch.nan_to_num(torch_labels, nan=0)
        # Binary mask
        self._supervision_signal_valid = torch_labels > 0


class ProprioceptionNode(BaseNode):
    """Local node stores all the information required for traversability estimation and debugging
    All the information matches a real frame that must be respected to keep consistency"""

    _name = "local_proprioception_node"

    def __init__(
        self,
        timestamp: float = 0.0,
        pose_base_in_world: torch.tensor = torch.eye(4),
        pose_footprint_in_base: torch.tensor = torch.eye(4),
        pose_footprint_in_world: torch.tensor = None,
        length: float = 0.1,
        width: float = 0.1,
        height: float = 0.1,
        proprioception: torch.tensor = None,
        traversability: torch.tensor = torch.FloatTensor([0.0]),
        traversability_var: torch.tensor = torch.FloatTensor([0.0]),
    ):
        assert isinstance(pose_base_in_world, torch.Tensor)
        assert isinstance(pose_footprint_in_base, torch.Tensor)
        super().__init__(timestamp=timestamp, pose_base_in_world=pose_base_in_world)

        self._pose_footprint_in_base = pose_footprint_in_base
        self._pose_footprint_in_world = (
            self._pose_base_in_world @ self._pose_footprint_in_base
            if pose_footprint_in_world is None
            else pose_footprint_in_world
        )
        self._length = length
        self._width = width
        self._height = height
        self._proprioceptive_state = proprioception
        self._traversability = traversability
        self._traversability_var = traversability_var

    def change_device(self, device):
        """Changes the device of all the class members

        Args:
            device (str): new device
        """
        super().change_device(device)
        self._pose_footprint_in_base = self._pose_footprint_in_base.to(device)
        self._pose_footprint_in_world = self._pose_footprint_in_world.to(device)
        self._proprioceptive_state = self._proprioceptive_state.to(device)

    def get_bounding_box_points(self):
        return make_box(self._length, self._width, self._height, pose=self._pose_base_in_world, grid_size=5).to(
            self._pose_base_in_world.device
        )

    def get_footprint_points(self):
        return make_plane(x=self._length, y=self._width, pose=self._pose_footprint_in_world, grid_size=25).to(
            self._pose_footprint_in_world.device
        )

    def get_side_points(self):
        return make_plane(x=0.0, y=self._width, pose=self._pose_footprint_in_world, grid_size=2).to(
            self._pose_footprint_in_world.device
        )

    def update_traversability(self, traversability: torch.tensor, traversability_var: torch.tensor):
        self._traversability_var = 1.0 / (1.0 / self._traversability_var ** 2 + 1.0 / traversability_var ** 2)
        self._traversability = self.traversability_var * (
            1.0 / self._traversability_var * self._traversability + 1.0 / traversability_var * traversability
        )

    @property
    def traversability(self):
        return self._traversability

    @property
    def traversability_var(self):
        return self._traversability_var

    @property
    def pose_footprint_in_world(self):
        return self._pose_footprint_in_world

    @property
    def propropioceptive_state(self):
        return self._proprioceptive_state

    @traversability.setter
    def traversability(self, traversability):
        self._traversability = traversability

    @traversability_var.setter
    def traversability_var(self, variance):
        self._traversability_var = variance

    def is_valid(self):
        return isinstance(self._proprioceptive_state, torch.Tensor)


def run_base_state():
    """TODO."""

    import torch

    rs1 = BaseNode(1, pose_base_in_world=SE3(SO3.identity(), torch.Tensor([1, 0, 0])).as_matrix())
    rs2 = BaseNode(2, pose_base_in_world=SE3(SO3.identity(), torch.Tensor([2, 0, 0])).as_matrix())

    # Check that distance between robot states is correct
    assert abs(rs2.distance_to(rs1) - 1.0) < 1e-10

    # Check that objects are different
    assert rs1 != rs2

    # Check that timestamps are 1 second apart
    assert rs2.timestamp - rs1.timestamp == 1.0

    # Create node from another one
    rs3 = BaseNode.from_node(rs1)
    assert rs3 == rs1


if __name__ == "__main__":
    run_base_state()<|MERGE_RESOLUTION|>--- conflicted
+++ resolved
@@ -4,11 +4,9 @@
 from torch_geometric.data import Data
 import os
 import torch
-<<<<<<< HEAD
 import torch.nn.functional as F
 from typing import Optional
-=======
->>>>>>> 531e4ffd
+
 
 
 class BaseNode:
